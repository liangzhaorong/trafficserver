--- conflicted
+++ resolved
@@ -60,12 +60,8 @@
 public:
   DisableH2() {}
   ~DisableH2() override {}
-<<<<<<< HEAD
-  void
-=======
 
   int
->>>>>>> 46acdc85
   SNIAction(Continuation *cont) override
   {
     auto ssl_vc     = reinterpret_cast<SSLNetVConnection *>(cont);
