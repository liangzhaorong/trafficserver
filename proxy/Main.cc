--- conflicted
+++ resolved
@@ -1807,16 +1807,13 @@
   netProcessor.init();
   prep_HttpProxyServer();
 
-<<<<<<< HEAD
 #if TS_USE_QUIC == 1
   // OK, pushing a spawn scheduling here
   quic_NetProcessor.init();
 #endif
 
-=======
   // If num_accept_threads == 0, let the ET_NET threads to set the condition variable,
   // Else we set it here so when checking the condition variable later it returns immediately.
->>>>>>> 7d91d1bb
   if (num_accept_threads == 0) {
     eventProcessor.schedule_spawn(&init_HttpProxyServer, ET_NET);
   } else {
