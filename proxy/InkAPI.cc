/** @file

  Implements callin functions for TSAPI plugins.

  @section license License

  Licensed to the Apache Software Foundation (ASF) under one
  or more contributor license agreements.  See the NOTICE file
  distributed with this work for additional information
  regarding copyright ownership.  The ASF licenses this file
  to you under the Apache License, Version 2.0 (the
  "License"); you may not use this file except in compliance
  with the License.  You may obtain a copy of the License at

      http://www.apache.org/licenses/LICENSE-2.0

  Unless required by applicable law or agreed to in writing, software
  distributed under the License is distributed on an "AS IS" BASIS,
  WITHOUT WARRANTIES OR CONDITIONS OF ANY KIND, either express or implied.
  See the License for the specific language governing permissions and
  limitations under the License.
 */

#ifndef TS_NO_API

// Avoid complaining about the deprecated APIs.
// #define TS_DEPRECATED

#include <stdio.h>

#include "inktomi++.h"
#include "I_Layout.h"

#include "ts.h"
#include "InkAPIInternal.h"
#include "Log.h"
#include "URL.h"
#include "MIME.h"
#include "HTTP.h"
#include "HttpClientSession.h"
#include "HttpSM.h"
#include "HttpConfig.h"
#include "P_Net.h"
#include "P_HostDB.h"
#include "StatSystem.h"
#include "P_Cache.h"
#include "I_RecCore.h"
#include "I_RecSignals.h"
#include "ProxyConfig.h"
#include "stats/CoupledStats.h"
#include "stats/Stats.h"
#include "Plugin.h"
#include "LogObject.h"
#include "LogConfig.h"
//#include "UserNameCache.h"
#include "PluginVC.h"
#include "api/ts/experimental.h"
#include "ICP.h"
#include "HttpAccept.h"
#include "PluginVC.h"
#include "FetchSM.h"
#if TS_HAS_V2STATS
#include <string> // TODO: Do we really need STL strings?
#include "StatSystemV2.h"
#endif
#include "HttpDebugNames.h"
#include "I_AIO.h"


/****************************************************************
 *  IMPORTANT - READ ME
 * Any plugin using the IO Core must enter
 *   with a held mutex.  SDK 1.0, 1.1 & 2.0 did not
 *   have this restriction so we need to add a mutex
 *   to Plugin's Continuation if it trys to use the IOCore
 * Not only does the plugin have to have a mutex
 *   before entering the IO Core.  The mutex needs to be held.
 *   We now take out the mutex on each call to ensure it is
 *   held for the entire duration of the IOCore call
 ***************************************************************/

// helper macro for setting HTTPHdr data
#define SET_HTTP_HDR(_HDR, _BUF_PTR, _OBJ_PTR) \
    _HDR.m_heap = ((HdrHeapSDKHandle*) _BUF_PTR)->m_heap; \
    _HDR.m_http = (HTTPHdrImpl*) _OBJ_PTR; \
    _HDR.m_mime = _HDR.m_http->m_fields_impl;

// Globals for new librecords stats
volatile int top_stat = 0;
RecRawStatBlock *api_rsb;

// Globals for the Sessions/Transaction index registry
volatile int next_argv_index = 0;

struct _STATE_ARG_TABLE {
  char* name;
  int name_len;
  char* description;
} state_arg_table[HTTP_SSN_TXN_MAX_USER_ARG];


/* URL schemes */
tsapi const char *TS_URL_SCHEME_FILE;
tsapi const char *TS_URL_SCHEME_FTP;
tsapi const char *TS_URL_SCHEME_GOPHER;
tsapi const char *TS_URL_SCHEME_HTTP;
tsapi const char *TS_URL_SCHEME_HTTPS;
tsapi const char *TS_URL_SCHEME_MAILTO;
tsapi const char *TS_URL_SCHEME_NEWS;
tsapi const char *TS_URL_SCHEME_NNTP;
tsapi const char *TS_URL_SCHEME_PROSPERO;
tsapi const char *TS_URL_SCHEME_RTSP;
tsapi const char *TS_URL_SCHEME_RTSPU;
tsapi const char *TS_URL_SCHEME_TELNET;
tsapi const char *TS_URL_SCHEME_WAIS;

/* URL schemes string lengths */
tsapi int TS_URL_LEN_FILE;
tsapi int TS_URL_LEN_FTP;
tsapi int TS_URL_LEN_GOPHER;
tsapi int TS_URL_LEN_HTTP;
tsapi int TS_URL_LEN_HTTPS;
tsapi int TS_URL_LEN_MAILTO;
tsapi int TS_URL_LEN_NEWS;
tsapi int TS_URL_LEN_NNTP;
tsapi int TS_URL_LEN_PROSPERO;
tsapi int TS_URL_LEN_TELNET;
tsapi int TS_URL_LEN_WAIS;

/* MIME fields */
tsapi const char *TS_MIME_FIELD_ACCEPT;
tsapi const char *TS_MIME_FIELD_ACCEPT_CHARSET;
tsapi const char *TS_MIME_FIELD_ACCEPT_ENCODING;
tsapi const char *TS_MIME_FIELD_ACCEPT_LANGUAGE;
tsapi const char *TS_MIME_FIELD_ACCEPT_RANGES;
tsapi const char *TS_MIME_FIELD_AGE;
tsapi const char *TS_MIME_FIELD_ALLOW;
tsapi const char *TS_MIME_FIELD_APPROVED;
tsapi const char *TS_MIME_FIELD_AUTHORIZATION;
tsapi const char *TS_MIME_FIELD_BYTES;
tsapi const char *TS_MIME_FIELD_CACHE_CONTROL;
tsapi const char *TS_MIME_FIELD_CLIENT_IP;
tsapi const char *TS_MIME_FIELD_CONNECTION;
tsapi const char *TS_MIME_FIELD_CONTENT_BASE;
tsapi const char *TS_MIME_FIELD_CONTENT_ENCODING;
tsapi const char *TS_MIME_FIELD_CONTENT_LANGUAGE;
tsapi const char *TS_MIME_FIELD_CONTENT_LENGTH;
tsapi const char *TS_MIME_FIELD_CONTENT_LOCATION;
tsapi const char *TS_MIME_FIELD_CONTENT_MD5;
tsapi const char *TS_MIME_FIELD_CONTENT_RANGE;
tsapi const char *TS_MIME_FIELD_CONTENT_TYPE;
tsapi const char *TS_MIME_FIELD_CONTROL;
tsapi const char *TS_MIME_FIELD_COOKIE;
tsapi const char *TS_MIME_FIELD_DATE;
tsapi const char *TS_MIME_FIELD_DISTRIBUTION;
tsapi const char *TS_MIME_FIELD_ETAG;
tsapi const char *TS_MIME_FIELD_EXPECT;
tsapi const char *TS_MIME_FIELD_EXPIRES;
tsapi const char *TS_MIME_FIELD_FOLLOWUP_TO;
tsapi const char *TS_MIME_FIELD_FROM;
tsapi const char *TS_MIME_FIELD_HOST;
tsapi const char *TS_MIME_FIELD_IF_MATCH;
tsapi const char *TS_MIME_FIELD_IF_MODIFIED_SINCE;
tsapi const char *TS_MIME_FIELD_IF_NONE_MATCH;
tsapi const char *TS_MIME_FIELD_IF_RANGE;
tsapi const char *TS_MIME_FIELD_IF_UNMODIFIED_SINCE;
tsapi const char *TS_MIME_FIELD_KEEP_ALIVE;
tsapi const char *TS_MIME_FIELD_KEYWORDS;
tsapi const char *TS_MIME_FIELD_LAST_MODIFIED;
tsapi const char *TS_MIME_FIELD_LINES;
tsapi const char *TS_MIME_FIELD_LOCATION;
tsapi const char *TS_MIME_FIELD_MAX_FORWARDS;
tsapi const char *TS_MIME_FIELD_MESSAGE_ID;
tsapi const char *TS_MIME_FIELD_NEWSGROUPS;
tsapi const char *TS_MIME_FIELD_ORGANIZATION;
tsapi const char *TS_MIME_FIELD_PATH;
tsapi const char *TS_MIME_FIELD_PRAGMA;
tsapi const char *TS_MIME_FIELD_PROXY_AUTHENTICATE;
tsapi const char *TS_MIME_FIELD_PROXY_AUTHORIZATION;
tsapi const char *TS_MIME_FIELD_PROXY_CONNECTION;
tsapi const char *TS_MIME_FIELD_PUBLIC;
tsapi const char *TS_MIME_FIELD_RANGE;
tsapi const char *TS_MIME_FIELD_REFERENCES;
tsapi const char *TS_MIME_FIELD_REFERER;
tsapi const char *TS_MIME_FIELD_REPLY_TO;
tsapi const char *TS_MIME_FIELD_RETRY_AFTER;
tsapi const char *TS_MIME_FIELD_SENDER;
tsapi const char *TS_MIME_FIELD_SERVER;
tsapi const char *TS_MIME_FIELD_SET_COOKIE;
tsapi const char *TS_MIME_FIELD_SUBJECT;
tsapi const char *TS_MIME_FIELD_SUMMARY;
tsapi const char *TS_MIME_FIELD_TE;
tsapi const char *TS_MIME_FIELD_TRANSFER_ENCODING;
tsapi const char *TS_MIME_FIELD_UPGRADE;
tsapi const char *TS_MIME_FIELD_USER_AGENT;
tsapi const char *TS_MIME_FIELD_VARY;
tsapi const char *TS_MIME_FIELD_VIA;
tsapi const char *TS_MIME_FIELD_WARNING;
tsapi const char *TS_MIME_FIELD_WWW_AUTHENTICATE;
tsapi const char *TS_MIME_FIELD_XREF;
tsapi const char *TS_MIME_FIELD_X_FORWARDED_FOR;

/* MIME fields string lengths */
tsapi int TS_MIME_LEN_ACCEPT;
tsapi int TS_MIME_LEN_ACCEPT_CHARSET;
tsapi int TS_MIME_LEN_ACCEPT_ENCODING;
tsapi int TS_MIME_LEN_ACCEPT_LANGUAGE;
tsapi int TS_MIME_LEN_ACCEPT_RANGES;
tsapi int TS_MIME_LEN_AGE;
tsapi int TS_MIME_LEN_ALLOW;
tsapi int TS_MIME_LEN_APPROVED;
tsapi int TS_MIME_LEN_AUTHORIZATION;
tsapi int TS_MIME_LEN_BYTES;
tsapi int TS_MIME_LEN_CACHE_CONTROL;
tsapi int TS_MIME_LEN_CLIENT_IP;
tsapi int TS_MIME_LEN_CONNECTION;
tsapi int TS_MIME_LEN_CONTENT_BASE;
tsapi int TS_MIME_LEN_CONTENT_ENCODING;
tsapi int TS_MIME_LEN_CONTENT_LANGUAGE;
tsapi int TS_MIME_LEN_CONTENT_LENGTH;
tsapi int TS_MIME_LEN_CONTENT_LOCATION;
tsapi int TS_MIME_LEN_CONTENT_MD5;
tsapi int TS_MIME_LEN_CONTENT_RANGE;
tsapi int TS_MIME_LEN_CONTENT_TYPE;
tsapi int TS_MIME_LEN_CONTROL;
tsapi int TS_MIME_LEN_COOKIE;
tsapi int TS_MIME_LEN_DATE;
tsapi int TS_MIME_LEN_DISTRIBUTION;
tsapi int TS_MIME_LEN_ETAG;
tsapi int TS_MIME_LEN_EXPECT;
tsapi int TS_MIME_LEN_EXPIRES;
tsapi int TS_MIME_LEN_FOLLOWUP_TO;
tsapi int TS_MIME_LEN_FROM;
tsapi int TS_MIME_LEN_HOST;
tsapi int TS_MIME_LEN_IF_MATCH;
tsapi int TS_MIME_LEN_IF_MODIFIED_SINCE;
tsapi int TS_MIME_LEN_IF_NONE_MATCH;
tsapi int TS_MIME_LEN_IF_RANGE;
tsapi int TS_MIME_LEN_IF_UNMODIFIED_SINCE;
tsapi int TS_MIME_LEN_KEEP_ALIVE;
tsapi int TS_MIME_LEN_KEYWORDS;
tsapi int TS_MIME_LEN_LAST_MODIFIED;
tsapi int TS_MIME_LEN_LINES;
tsapi int TS_MIME_LEN_LOCATION;
tsapi int TS_MIME_LEN_MAX_FORWARDS;
tsapi int TS_MIME_LEN_MESSAGE_ID;
tsapi int TS_MIME_LEN_NEWSGROUPS;
tsapi int TS_MIME_LEN_ORGANIZATION;
tsapi int TS_MIME_LEN_PATH;
tsapi int TS_MIME_LEN_PRAGMA;
tsapi int TS_MIME_LEN_PROXY_AUTHENTICATE;
tsapi int TS_MIME_LEN_PROXY_AUTHORIZATION;
tsapi int TS_MIME_LEN_PROXY_CONNECTION;
tsapi int TS_MIME_LEN_PUBLIC;
tsapi int TS_MIME_LEN_RANGE;
tsapi int TS_MIME_LEN_REFERENCES;
tsapi int TS_MIME_LEN_REFERER;
tsapi int TS_MIME_LEN_REPLY_TO;
tsapi int TS_MIME_LEN_RETRY_AFTER;
tsapi int TS_MIME_LEN_SENDER;
tsapi int TS_MIME_LEN_SERVER;
tsapi int TS_MIME_LEN_SET_COOKIE;
tsapi int TS_MIME_LEN_SUBJECT;
tsapi int TS_MIME_LEN_SUMMARY;
tsapi int TS_MIME_LEN_TE;
tsapi int TS_MIME_LEN_TRANSFER_ENCODING;
tsapi int TS_MIME_LEN_UPGRADE;
tsapi int TS_MIME_LEN_USER_AGENT;
tsapi int TS_MIME_LEN_VARY;
tsapi int TS_MIME_LEN_VIA;
tsapi int TS_MIME_LEN_WARNING;
tsapi int TS_MIME_LEN_WWW_AUTHENTICATE;
tsapi int TS_MIME_LEN_XREF;
tsapi int TS_MIME_LEN_X_FORWARDED_FOR;


/* HTTP miscellaneous values */
tsapi const char *TS_HTTP_VALUE_BYTES;
tsapi const char *TS_HTTP_VALUE_CHUNKED;
tsapi const char *TS_HTTP_VALUE_CLOSE;
tsapi const char *TS_HTTP_VALUE_COMPRESS;
tsapi const char *TS_HTTP_VALUE_DEFLATE;
tsapi const char *TS_HTTP_VALUE_GZIP;
tsapi const char *TS_HTTP_VALUE_IDENTITY;
tsapi const char *TS_HTTP_VALUE_KEEP_ALIVE;
tsapi const char *TS_HTTP_VALUE_MAX_AGE;
tsapi const char *TS_HTTP_VALUE_MAX_STALE;
tsapi const char *TS_HTTP_VALUE_MIN_FRESH;
tsapi const char *TS_HTTP_VALUE_MUST_REVALIDATE;
tsapi const char *TS_HTTP_VALUE_NONE;
tsapi const char *TS_HTTP_VALUE_NO_CACHE;
tsapi const char *TS_HTTP_VALUE_NO_STORE;
tsapi const char *TS_HTTP_VALUE_NO_TRANSFORM;
tsapi const char *TS_HTTP_VALUE_ONLY_IF_CACHED;
tsapi const char *TS_HTTP_VALUE_PRIVATE;
tsapi const char *TS_HTTP_VALUE_PROXY_REVALIDATE;
tsapi const char *TS_HTTP_VALUE_PUBLIC;
tsapi const char *TS_HTTP_VALUE_S_MAXAGE;

/* HTTP miscellaneous values string lengths */
tsapi int TS_HTTP_LEN_BYTES;
tsapi int TS_HTTP_LEN_CHUNKED;
tsapi int TS_HTTP_LEN_CLOSE;
tsapi int TS_HTTP_LEN_COMPRESS;
tsapi int TS_HTTP_LEN_DEFLATE;
tsapi int TS_HTTP_LEN_GZIP;
tsapi int TS_HTTP_LEN_IDENTITY;
tsapi int TS_HTTP_LEN_KEEP_ALIVE;
tsapi int TS_HTTP_LEN_MAX_AGE;
tsapi int TS_HTTP_LEN_MAX_STALE;
tsapi int TS_HTTP_LEN_MIN_FRESH;
tsapi int TS_HTTP_LEN_MUST_REVALIDATE;
tsapi int TS_HTTP_LEN_NONE;
tsapi int TS_HTTP_LEN_NO_CACHE;
tsapi int TS_HTTP_LEN_NO_STORE;
tsapi int TS_HTTP_LEN_NO_TRANSFORM;
tsapi int TS_HTTP_LEN_ONLY_IF_CACHED;
tsapi int TS_HTTP_LEN_PRIVATE;
tsapi int TS_HTTP_LEN_PROXY_REVALIDATE;
tsapi int TS_HTTP_LEN_PUBLIC;
tsapi int TS_HTTP_LEN_S_MAXAGE;

/* HTTP methods */
tsapi const char *TS_HTTP_METHOD_CONNECT;
tsapi const char *TS_HTTP_METHOD_DELETE;
tsapi const char *TS_HTTP_METHOD_GET;
tsapi const char *TS_HTTP_METHOD_HEAD;
tsapi const char *TS_HTTP_METHOD_ICP_QUERY;
tsapi const char *TS_HTTP_METHOD_OPTIONS;
tsapi const char *TS_HTTP_METHOD_POST;
tsapi const char *TS_HTTP_METHOD_PURGE;
tsapi const char *TS_HTTP_METHOD_PUT;
tsapi const char *TS_HTTP_METHOD_TRACE;

/* HTTP methods string lengths */
tsapi int TS_HTTP_LEN_CONNECT;
tsapi int TS_HTTP_LEN_DELETE;
tsapi int TS_HTTP_LEN_GET;
tsapi int TS_HTTP_LEN_HEAD;
tsapi int TS_HTTP_LEN_ICP_QUERY;
tsapi int TS_HTTP_LEN_OPTIONS;
tsapi int TS_HTTP_LEN_POST;
tsapi int TS_HTTP_LEN_PURGE;
tsapi int TS_HTTP_LEN_PUT;
tsapi int TS_HTTP_LEN_TRACE;

/* MLoc Constants */
tsapi const TSMLoc TS_NULL_MLOC = (TSMLoc)NULL;

HttpAPIHooks *http_global_hooks = NULL;
ConfigUpdateCbTable *global_config_cbs = NULL;

static char traffic_server_version[128] = "";
static int ts_major_version = 0;
static int ts_minor_version = 0;
static int ts_patch_version = 0;

static ClassAllocator<APIHook> apiHookAllocator("apiHookAllocator");
static ClassAllocator<INKContInternal> INKContAllocator("INKContAllocator");
static ClassAllocator<INKVConnInternal> INKVConnAllocator("INKVConnAllocator");

// Error Ptr.
tsapi const void *TS_ERROR_PTR = (const void *) 0x00000bad;

////////////////////////////////////////////////////////////////////
//
// API error logging
//
////////////////////////////////////////////////////////////////////
void
TSError(const char *fmt, ...)
{
  va_list args;

  if (is_action_tag_set("deft") || is_action_tag_set("sdk_vbos_errors")) {
    va_start(args, fmt);
    diags->print_va(NULL, DL_Error, NULL, NULL, fmt, args);
    va_end(args);
  }
  va_start(args, fmt);
  Log::va_error((char *) fmt, args);
  va_end(args);
}

// Assert in debug AND optim
int
_TSReleaseAssert(const char *text, const char *file, int line)
{
  _ink_assert(text, file, line);
  return 0;
}

// Assert only in debug
int
_TSAssert(const char *text, const char *file, int line)
{
#ifdef DEBUG
  _ink_assert(text, file, line);
#else
  NOWARN_UNUSED(text);
  NOWARN_UNUSED(file);
  NOWARN_UNUSED(line);
#endif

  return 0;
}

////////////////////////////////////////////////////////////////////
//
// SDK Interoperability Support
//
// ----------------------------------------------------------------
//
// Standalone Fields (SDK Version-Interoperability Hack)
//
//
// A "standalone" field is an ugly hack for portability with old
// versions of the SDK that mirrored the old header system.  In
// the old system, you could create arbitrary tiny little field
// objects, distinct from MIME header objects, and link them
// together.  In the new header system, all fields are internal
// constituents of the MIME header.  To preserve the semantics of
// the old SDK, we need to maintain the concept of fields that
// are created outside of a MIME header.  Whenever a field is
// "attached" to a MIME header, it is copied into the MIME header
// field's slot, and the handle to the field is updated to refer
// to the new field.
//
// Hopefully, we can eliminate this old compatibility interface and
// migrate users to the newer semantics quickly.
//
// ----------------------------------------------------------------
//
// MIMEField SDK Handles (SDK Version-Interoperability Hack)
//
// MIMEField "handles" are used by the SDK as an indirect reference
// to the MIMEField.  Because versions 1 & 2 of the SDK allowed
// standalone fields that existed without associated MIME headers,
// and because the version 3 SDK requires an associated MIME header
// for all field mutation operations (for presence bits, etc.) we
// need a data structure that:
//
//   * identifies standalone fields and stores field name/value
//     information for fields that are not yet in a header
//   * redirects the field to a real header field when the field
//     is inserted into a header
//   * maintains the associated MIMEHdrImpl when returning field
//     slots from lookup and create functions
//
// If the MIMEHdrImpl pointer is NULL, then the handle points
// to a standalone field, otherwise the handle points to a field
// within the MIME header.
//
////////////////////////////////////////////////////////////////////


/*****************************************************************/
/* Handles to headers are impls, but need to handle MIME or HTTP */
/*****************************************************************/

inline MIMEHdrImpl *
_hdr_obj_to_mime_hdr_impl(HdrHeapObjImpl * obj)
{
  MIMEHdrImpl *impl;
  if (obj->m_type == HDR_HEAP_OBJ_HTTP_HEADER)
    impl = ((HTTPHdrImpl *) obj)->m_fields_impl;
  else if (obj->m_type == HDR_HEAP_OBJ_MIME_HEADER)
    impl = (MIMEHdrImpl *) obj;
  else {
    ink_release_assert(!"mloc not a header type");
    impl = NULL;                /* gcc does not know about 'ink_release_assert' - make him happy */
  }
  return impl;
}

inline MIMEHdrImpl *
_hdr_mloc_to_mime_hdr_impl(TSMLoc mloc)
{
  return _hdr_obj_to_mime_hdr_impl((HdrHeapObjImpl *) mloc);
}

inline TSReturnCode
sdk_sanity_check_field_handle(TSMLoc field, TSMLoc parent_hdr = NULL)
{
#ifdef DEBUG
  if ((field == TS_NULL_MLOC) || (field == TS_ERROR_PTR)) {
    return TS_ERROR;
  }
  MIMEFieldSDKHandle *field_handle = (MIMEFieldSDKHandle *) field;
  if (field_handle->m_type != HDR_HEAP_OBJ_FIELD_SDK_HANDLE) {
    return TS_ERROR;
  }
  if (parent_hdr != NULL) {
    MIMEHdrImpl *mh = _hdr_mloc_to_mime_hdr_impl(parent_hdr);
    if (field_handle->mh != mh) {
      return TS_ERROR;
    }
  }
  return TS_SUCCESS;
#else
  NOWARN_UNUSED(field);
  NOWARN_UNUSED(parent_hdr);
  return TS_SUCCESS;
#endif
}

inline TSReturnCode
sdk_sanity_check_mbuffer(TSMBuffer bufp)
{
#ifdef DEBUG
  HdrHeapSDKHandle *handle = (HdrHeapSDKHandle *) bufp;
  if ((handle == NULL) ||
      (handle == TS_ERROR_PTR) || (handle->m_heap == NULL) || (handle->m_heap->m_magic != HDR_BUF_MAGIC_ALIVE)) {
    return TS_ERROR;
  }
  return TS_SUCCESS;
#else
  NOWARN_UNUSED(bufp);
  return TS_SUCCESS;
#endif
}

TSReturnCode
sdk_sanity_check_mime_hdr_handle(TSMLoc field)
{
#ifdef DEBUG
  if ((field == TS_NULL_MLOC) || (field == TS_ERROR_PTR)) {
    return TS_ERROR;
  }
  MIMEFieldSDKHandle *field_handle = (MIMEFieldSDKHandle *) field;
  if (field_handle->m_type != HDR_HEAP_OBJ_MIME_HEADER) {
    return TS_ERROR;
  }
  return TS_SUCCESS;
#else
  NOWARN_UNUSED(field);
  return TS_SUCCESS;
#endif
}

TSReturnCode
sdk_sanity_check_url_handle(TSMLoc field)
{
#ifdef DEBUG
  if ((field == TS_NULL_MLOC) || (field == TS_ERROR_PTR)) {
    return TS_ERROR;
  }
  MIMEFieldSDKHandle *field_handle = (MIMEFieldSDKHandle *) field;
  if (field_handle->m_type != HDR_HEAP_OBJ_URL) {
    return TS_ERROR;
  }
  return TS_SUCCESS;
#else
  NOWARN_UNUSED(field);
  return TS_SUCCESS;
#endif
}

inline TSReturnCode
sdk_sanity_check_http_hdr_handle(TSMLoc field)
{
#ifdef DEBUG
  if ((field == TS_NULL_MLOC) || (field == TS_ERROR_PTR)) {
    return TS_ERROR;
  }
  HTTPHdrImpl *field_handle = (HTTPHdrImpl *) field;
  if (field_handle->m_type != HDR_HEAP_OBJ_HTTP_HEADER) {
    return TS_ERROR;
  }
  return TS_SUCCESS;
#else
  NOWARN_UNUSED(field);
  return TS_SUCCESS;
#endif
}

inline TSReturnCode
sdk_sanity_check_continuation(TSCont cont)
{
#ifdef DEBUG
  if ((cont != NULL) && (cont != TS_ERROR_PTR) &&
      (((INKContInternal *) cont)->m_free_magic != INKCONT_INTERN_MAGIC_DEAD)) {
    return TS_SUCCESS;
  } else {
    return TS_ERROR;
  }
#else
  NOWARN_UNUSED(cont);
  return TS_SUCCESS;
#endif
}

inline TSReturnCode
sdk_sanity_check_http_ssn(TSHttpSsn ssnp)
{
#ifdef DEBUG
  if ((ssnp != NULL) && (ssnp != TS_ERROR_PTR)) {
    return TS_SUCCESS;
  } else {
    return TS_ERROR;
  }
#else
  NOWARN_UNUSED(ssnp);
  return TS_SUCCESS;
#endif
}

inline TSReturnCode
sdk_sanity_check_txn(TSHttpTxn txnp)
{
#ifdef DEBUG
  if ((txnp != NULL) && (txnp != TS_ERROR_PTR) && (((HttpSM *) txnp)->magic == HTTP_SM_MAGIC_ALIVE)) {
    return TS_SUCCESS;
  } else {
    return TS_ERROR;
  }
#else
  NOWARN_UNUSED(txnp);
  return TS_SUCCESS;
#endif
}

inline TSReturnCode
sdk_sanity_check_mime_parser(TSMimeParser parser)
{
#ifdef DEBUG
  if ((parser != NULL) && (parser != TS_ERROR_PTR)) {
    return TS_SUCCESS;
  } else {
    return TS_ERROR;
  }
#endif
  NOWARN_UNUSED(parser);
  return TS_SUCCESS;
}

inline TSReturnCode
sdk_sanity_check_http_parser(TSHttpParser parser)
{
#ifdef DEBUG
  if ((parser != NULL) && (parser != TS_ERROR_PTR)) {
    return TS_SUCCESS;
  } else {
    return TS_ERROR;
  }
#endif
  NOWARN_UNUSED(parser);
  return TS_SUCCESS;
}

inline TSReturnCode
sdk_sanity_check_alt_info(TSHttpAltInfo info)
{
#ifdef DEBUG
  if ((info != NULL) && (info != TS_ERROR_PTR)) {
    return TS_SUCCESS;
  } else {
    return TS_ERROR;
  }
#endif
  NOWARN_UNUSED(info);
  return TS_SUCCESS;
}

inline TSReturnCode
sdk_sanity_check_hook_id(TSHttpHookID id)
{
#ifdef DEBUG
  if (id<TS_HTTP_READ_REQUEST_HDR_HOOK || id> TS_HTTP_LAST_HOOK)
    return TS_ERROR;
  return TS_SUCCESS;
#else
  NOWARN_UNUSED(id);
  return TS_SUCCESS;
#endif
}


inline TSReturnCode
sdk_sanity_check_null_ptr(void *ptr)
{
#ifdef DEBUG
  if (ptr == NULL)
    return TS_ERROR;
  return TS_SUCCESS;
#else
  NOWARN_UNUSED(ptr);
  return TS_SUCCESS;
#endif
}

/**
  The function checks if the buffer is Modifiable and returns true if
  it is modifiable, else returns false.

*/
bool
isWriteable(TSMBuffer bufp)
{
  if (bufp != NULL) {
    return ((HdrHeapSDKHandle *) bufp)->m_heap->m_writeable;
  }
  return false;
}


/******************************************************/
/* Allocators for field handles and standalone fields */
/******************************************************/

static MIMEFieldSDKHandle *
sdk_alloc_field_handle(TSMBuffer bufp, MIMEHdrImpl *mh)
{
  if (sdk_sanity_check_mbuffer(bufp) == TS_SUCCESS) {
    HdrHeapSDKHandle *sdk_heap = (HdrHeapSDKHandle *) bufp;

    MIMEFieldSDKHandle *handle = sdk_heap->m_sdk_alloc.allocate_mhandle();
    obj_init_header(handle, HDR_HEAP_OBJ_FIELD_SDK_HANDLE, sizeof(MIMEFieldSDKHandle), 0);
    handle->mh = mh;
    return handle;
  }
  return NULL;
}

static void
sdk_free_field_handle(TSMBuffer bufp, MIMEFieldSDKHandle *field_handle)
{
  if (sdk_sanity_check_mbuffer(bufp) == TS_SUCCESS) {
    HdrHeapSDKHandle *sdk_heap = (HdrHeapSDKHandle *) bufp;

    field_handle->m_type = HDR_HEAP_OBJ_EMPTY;
    field_handle->mh = NULL;
    field_handle->field_ptr = NULL;

    sdk_heap->m_sdk_alloc.free_mhandle(field_handle);
  }
}

static void
sdk_free_standalone_field(TSMBuffer bufp, MIMEField *sa_field)
{
  if (sdk_sanity_check_mbuffer(bufp) == TS_SUCCESS) {
    HdrHeapSDKHandle *sdk_heap = (HdrHeapSDKHandle *) bufp;

    // TODO/ FIX: can remove memset once debugged --- only here to help catch bugs
    // memset(sa_field, NUL, sizeof(MIMEField));
    sa_field->m_readiness = MIME_FIELD_SLOT_READINESS_DELETED;
    sdk_heap->m_sdk_alloc.free_mfield(sa_field);
  }
}

////////////////////////////////////////////////////////////////////
//
// FileImpl
//
////////////////////////////////////////////////////////////////////

FileImpl::FileImpl()
:m_fd(-1), m_mode(CLOSED), m_buf(NULL), m_bufsize(0), m_bufpos(0)
{
}

FileImpl::~FileImpl()
{
  fclose();
}

int
FileImpl::fopen(const char *filename, const char *mode)
{
  if (mode[0] == '\0') {
    return 0;
  } else if (mode[0] == 'r') {
    if (mode[1] != '\0') {
      return 0;
    }
    m_mode = READ;
    m_fd = open(filename, O_RDONLY | _O_ATTRIB_NORMAL);
  } else if (mode[0] == 'w') {
    if (mode[1] != '\0') {
      return 0;
    }
    m_mode = WRITE;
    m_fd = open(filename, O_WRONLY | O_CREAT | _O_ATTRIB_NORMAL, 0644);
  } else if (mode[0] == 'a') {
    if (mode[1] != '\0') {
      return 0;
    }
    m_mode = WRITE;
    m_fd = open(filename, O_WRONLY | O_CREAT | O_APPEND | _O_ATTRIB_NORMAL, 0644);
  }

  if (m_fd < 0) {
    m_mode = CLOSED;
    return 0;
  } else {
    return 1;
  }
}

void
FileImpl::fclose()
{
  if (m_fd != -1) {
    fflush();

    close(m_fd);
    m_fd = -1;
    m_mode = CLOSED;
  }

  if (m_buf) {
    xfree(m_buf);
    m_buf = NULL;
    m_bufsize = 0;
    m_bufpos = 0;
  }
}

int
FileImpl::fread(void *buf, int length)
{
  int amount;
  int err;

  if ((m_mode != READ) || (m_fd == -1)) {
    return -1;
  }

  if (!m_buf) {
    m_bufpos = 0;
    m_bufsize = 1024;
    m_buf = (char *) xmalloc(m_bufsize);
  }

  if (m_bufpos < length) {
    amount = length;
    if (amount < 1024) {
      amount = 1024;
    }
    if (amount > (m_bufsize - m_bufpos)) {
      while (amount > (m_bufsize - m_bufpos)) {
        m_bufsize *= 2;
      }
      m_buf = (char *) xrealloc(m_buf, m_bufsize);
    }

    do {
      err = read(m_fd, &m_buf[m_bufpos], amount);
    } while ((err < 0) && (errno == EINTR));

    if (err < 0) {
      return -1;
    }

    m_bufpos += err;
  }

  if (buf) {
    amount = length;
    if (amount > m_bufpos) {
      amount = m_bufpos;
    }
    memcpy(buf, m_buf, amount);
    memmove(m_buf, &m_buf[amount], m_bufpos - amount);
    m_bufpos -= amount;
    return amount;
  } else {
    return m_bufpos;
  }
}

int
FileImpl::fwrite(const void *buf, int length)
{
  const char *p, *e;
  int avail;

  if ((m_mode != WRITE) || (m_fd == -1)) {
    return -1;
  }

  if (!m_buf) {
    m_bufpos = 0;
    m_bufsize = 1024;
    m_buf = (char *) xmalloc(m_bufsize);
  }

  p = (const char *) buf;
  e = p + length;

  while (p != e) {
    avail = m_bufsize - m_bufpos;
    if (avail > length) {
      avail = length;
    }
    memcpy(&m_buf[m_bufpos], p, avail);

    m_bufpos += avail;
    p += avail;
    length -= avail;

    if ((length > 0) && (m_bufpos > 0)) {
      if (fflush() <= 0) {
        break;
      }
    }
  }

  return (p - (const char *) buf);
}

int
FileImpl::fflush()
{
  char *p, *e;
  int err = 0;

  if ((m_mode != WRITE) || (m_fd == -1)) {
    return -1;
  }

  if (m_buf) {
    p = m_buf;
    e = &m_buf[m_bufpos];

    while (p != e) {
      do {
        err = write(m_fd, p, e - p);
      } while ((err < 0) && (errno == EINTR));

      if (err < 0) {
        break;
      }

      p += err;
    }

    err = p - m_buf;
    memmove(m_buf, &m_buf[err], m_bufpos - err);
    m_bufpos -= err;
  }

  return err;
}

char *
FileImpl::fgets(char *buf, int length)
{
  char *e;
  int pos;

  if (length == 0) {
    return NULL;
  }

  if (!m_buf || (m_bufpos < (length - 1))) {
    pos = m_bufpos;

    fread(NULL, length - 1);

    if (!m_bufpos && (pos == m_bufpos)) {
      return NULL;
    }
  }

  e = (char *) memchr(m_buf, '\n', m_bufpos);
  if (e) {
    e += 1;
    if (length > (e - m_buf + 1)) {
      length = e - m_buf + 1;
    }
  }

  pos = fread(buf, length - 1);
  buf[pos] = '\0';

  return buf;
}

////////////////////////////////////////////////////////////////////
//
// INKContInternal
//
////////////////////////////////////////////////////////////////////

INKContInternal::INKContInternal()
 : DummyVConnection(NULL), mdata(NULL), m_event_func(NULL), m_event_count(0), m_closed(1), m_deletable(0), m_deleted(0),
   m_free_magic(INKCONT_INTERN_MAGIC_ALIVE)
{
}

INKContInternal::INKContInternal(TSEventFunc funcp, TSMutex mutexp)
 : DummyVConnection((ProxyMutex *) mutexp),
   mdata(NULL), m_event_func(funcp), m_event_count(0), m_closed(1), m_deletable(0), m_deleted(0),
   m_free_magic(INKCONT_INTERN_MAGIC_ALIVE)
{
  SET_HANDLER(&INKContInternal::handle_event);
}

void
INKContInternal::init(TSEventFunc funcp, TSMutex mutexp)
{
  SET_HANDLER(&INKContInternal::handle_event);

  mutex = (ProxyMutex *) mutexp;
  m_event_func = funcp;
}

void
INKContInternal::destroy()
{
  if (m_free_magic == INKCONT_INTERN_MAGIC_DEAD) {
    ink_release_assert(!"Plugin tries to use a continuation which is deleted");
  }
  m_deleted = 1;
  if (m_deletable) {
    this->mutex = NULL;
    m_free_magic = INKCONT_INTERN_MAGIC_DEAD;
    INKContAllocator.free(this);
  } else {
    TSContSchedule(this, 0);
  }
}

void
INKContInternal::handle_event_count(int event)
{
  if ((event == EVENT_IMMEDIATE) || (event == EVENT_INTERVAL)) {
    int val;

    m_deletable = (m_closed != 0);

    val = ink_atomic_increment((int *) &m_event_count, -1);
    if (val <= 0) {
      ink_assert(!"not reached");
    }

    m_deletable = m_deletable && (val == 1);
  }
}

#if TS_HAS_V2STATS
void INKContInternal::setName(const char *name) {
  cont_name = name;

  cont_time_stats.resize((int)(TS_HTTP_LAST_HOOK + 1));
  cont_calls.resize((int)(TS_HTTP_LAST_HOOK + 1));

  for(TSHttpHookID cur_hook_id = TS_HTTP_READ_REQUEST_HDR_HOOK; cur_hook_id <= TS_HTTP_LAST_HOOK; cur_hook_id = TSHttpHookID(cur_hook_id+1)) {
    // TODO: Fix the name of these stats to be something appropriate, e.g. proxy.x.y.z or some such (for now at least)
    // TODO: Get rid of std::string (snprintf anyone?)
    std::string stat_base = "cont." + cont_name + "." + HttpDebugNames::get_api_hook_name(cur_hook_id);
    // TODO: This needs to be supported with non-V2 APIs as well.
    cont_time_stats[cur_hook_id].init(stat_base + ".time_spent", 64000);

    StatSystemV2::registerStat((stat_base + ".calls").c_str(), &cont_calls[cur_hook_id]);
  }
  stats_enabled = true;
}

const char *INKContInternal::getName() {
  return cont_name.c_str();
}

void INKContInternal::statCallsMade(TSHttpHookID hook_id) {
  if(cont_name == "")
    return;
  StatSystemV2::increment(cont_calls[hook_id]);
}
#endif

int
INKContInternal::handle_event(int event, void *edata)
{
  if (m_free_magic == INKCONT_INTERN_MAGIC_DEAD) {
    ink_release_assert(!"Plugin tries to use a continuation which is deleted");
  }
  handle_event_count(event);
  if (m_deleted) {
    if (m_deletable) {
      this->mutex = NULL;
      m_free_magic = INKCONT_INTERN_MAGIC_DEAD;
      INKContAllocator.free(this);
    }
  } else {
    return m_event_func((TSCont) this, (TSEvent) event, edata);
  }
  return EVENT_DONE;
}


////////////////////////////////////////////////////////////////////
//
// INKVConnInternal
//
////////////////////////////////////////////////////////////////////

INKVConnInternal::INKVConnInternal()
:INKContInternal(), m_read_vio(), m_write_vio(), m_output_vc(NULL)
{
  m_closed = 0;
}

INKVConnInternal::INKVConnInternal(TSEventFunc funcp, TSMutex mutexp)
:INKContInternal(funcp, mutexp), m_read_vio(), m_write_vio(), m_output_vc(NULL)
{
  m_closed = 0;
  SET_HANDLER(&INKVConnInternal::handle_event);
}

void
INKVConnInternal::init(TSEventFunc funcp, TSMutex mutexp)
{
  INKContInternal::init(funcp, mutexp);
  SET_HANDLER(&INKVConnInternal::handle_event);
}

void
INKVConnInternal::destroy()
{
  m_deleted = 1;
  if (m_deletable) {
    this->mutex = NULL;
    m_read_vio.set_continuation(NULL);
    m_write_vio.set_continuation(NULL);
    INKVConnAllocator.free(this);
  }
}

int
INKVConnInternal::handle_event(int event, void *edata)
{
  handle_event_count(event);
  if (m_deleted) {
    if (m_deletable) {
      this->mutex = NULL;
      m_read_vio.set_continuation(NULL);
      m_write_vio.set_continuation(NULL);
      INKVConnAllocator.free(this);
    }
  } else {
    return m_event_func((TSCont) this, (TSEvent) event, edata);
  }
  return EVENT_DONE;
}

VIO *
INKVConnInternal::do_io_read(Continuation *c, int64 nbytes, MIOBuffer *buf)
{
  m_read_vio.buffer.writer_for(buf);
  m_read_vio.op = VIO::READ;
  m_read_vio.set_continuation(c);
  m_read_vio.nbytes = nbytes;
  m_read_vio.ndone = 0;
  m_read_vio.vc_server = this;

  if (ink_atomic_increment((int *) &m_event_count, 1) < 0) {
    ink_assert(!"not reached");
  }
  eventProcessor.schedule_imm(this, ET_NET);

  return &m_read_vio;
}

VIO *
INKVConnInternal::do_io_write(Continuation *c, int64 nbytes, IOBufferReader *buf, bool owner)
{
  ink_assert(!owner);
  m_write_vio.buffer.reader_for(buf);
  m_write_vio.op = VIO::WRITE;
  m_write_vio.set_continuation(c);
  m_write_vio.nbytes = nbytes;
  m_write_vio.ndone = 0;
  m_write_vio.vc_server = this;

  if (m_write_vio.buffer.reader()->read_avail() > 0) {
    if (ink_atomic_increment((int *) &m_event_count, 1) < 0) {
      ink_assert(!"not reached");
    }
    eventProcessor.schedule_imm(this, ET_NET);
  }

  return &m_write_vio;
}

void
INKVConnInternal::do_io_transform(VConnection *vc)
{
  m_output_vc = vc;
}

void
INKVConnInternal::do_io_close(int error)
{
  if (ink_atomic_increment((int *) &m_event_count, 1) < 0) {
    ink_assert(!"not reached");
  }

  INK_WRITE_MEMORY_BARRIER;

  if (error != -1) {
    lerrno = error;
    m_closed = TS_VC_CLOSE_ABORT;
  } else {
    m_closed = TS_VC_CLOSE_NORMAL;
  }

  m_read_vio.op = VIO::NONE;
  m_read_vio.buffer.clear();

  m_write_vio.op = VIO::NONE;
  m_write_vio.buffer.clear();

  if (m_output_vc) {
    m_output_vc->do_io_close(error);
  }

  eventProcessor.schedule_imm(this, ET_NET);
}

void
INKVConnInternal::do_io_shutdown(ShutdownHowTo_t howto)
{
  if ((howto == IO_SHUTDOWN_READ) || (howto == IO_SHUTDOWN_READWRITE)) {
    m_read_vio.op = VIO::NONE;
    m_read_vio.buffer.clear();
  }

  if ((howto == IO_SHUTDOWN_WRITE) || (howto == IO_SHUTDOWN_READWRITE)) {
    m_write_vio.op = VIO::NONE;
    m_write_vio.buffer.clear();
  }

  if (ink_atomic_increment((int *) &m_event_count, 1) < 0) {
    ink_assert(!"not reached");
  }
  eventProcessor.schedule_imm(this, ET_NET);
}

void
INKVConnInternal::reenable(VIO *vio)
{
  NOWARN_UNUSED(vio);
  if (ink_atomic_increment((int *) &m_event_count, 1) < 0) {
    ink_assert(!"not reached");
  }
  eventProcessor.schedule_imm(this, ET_NET);
}

void
INKVConnInternal::retry(unsigned int delay)
{
  if (ink_atomic_increment((int *) &m_event_count, 1) < 0) {
    ink_assert(!"not reached");
  }
  mutex->thread_holding->schedule_in(this, HRTIME_MSECONDS(delay));
}

bool INKVConnInternal::get_data(int id, void *data)
{
  switch (id) {
  case TS_API_DATA_READ_VIO:
    *((TSVIO *) data) = &m_read_vio;
    return true;
  case TS_API_DATA_WRITE_VIO:
    *((TSVIO *) data) = &m_write_vio;
    return true;
  case TS_API_DATA_OUTPUT_VC:
    *((TSVConn *) data) = m_output_vc;
    return true;
  case TS_API_DATA_CLOSED:
    *((int *) data) = m_closed;
    return true;
  default:
    return INKContInternal::get_data(id, data);
  }
}

bool INKVConnInternal::set_data(int id, void *data)
{
  switch (id) {
  case TS_API_DATA_OUTPUT_VC:
    m_output_vc = (VConnection *) data;
    return true;
  default:
    return INKContInternal::set_data(id, data);
  }
}

////////////////////////////////////////////////////////////////////
//
// APIHook, APIHooks, HttpAPIHooks
//
////////////////////////////////////////////////////////////////////

int
APIHook::invoke(int event, void *edata)
{
  if ((event == EVENT_IMMEDIATE) || (event == EVENT_INTERVAL)) {
    if (ink_atomic_increment((int *) &m_cont->m_event_count, 1) < 0) {
      ink_assert(!"not reached");
    }
  }
  return m_cont->handleEvent(event, edata);
}

APIHook *
APIHook::next() const
{
  return m_link.next;
}


void
APIHooks::prepend(INKContInternal *cont)
{
  APIHook *api_hook;

  api_hook = apiHookAllocator.alloc();
  api_hook->m_cont = cont;

  m_hooks.push(api_hook);
}

void
APIHooks::append(INKContInternal *cont)
{
  APIHook *api_hook;

  api_hook = apiHookAllocator.alloc();
  api_hook->m_cont = cont;

  m_hooks.enqueue(api_hook);
}

APIHook *
APIHooks::get()
{
  return m_hooks.head;
}


HttpAPIHooks::HttpAPIHooks():
hooks_set(0)
{
}

HttpAPIHooks::~HttpAPIHooks()
{
  clear();
}



void
HttpAPIHooks::clear()
{
  APIHook *api_hook;
  APIHook *next_hook;
  int i;

  for (i = 0; i < TS_HTTP_LAST_HOOK; i++) {
    api_hook = m_hooks[i].get();
    while (api_hook) {
      next_hook = api_hook->m_link.next;
      apiHookAllocator.free(api_hook);
      api_hook = next_hook;
    }
  }
  hooks_set = 0;
}

void
HttpAPIHooks::prepend(TSHttpHookID id, INKContInternal *cont)
{
  hooks_set = 1;
  m_hooks[id].prepend(cont);
}

void
HttpAPIHooks::append(TSHttpHookID id, INKContInternal *cont)
{
  hooks_set = 1;
  m_hooks[id].append(cont);
}

APIHook *
HttpAPIHooks::get(TSHttpHookID id)
{
  return m_hooks[id].get();
}


////////////////////////////////////////////////////////////////////
//
// ConfigUpdateCbTable
//
////////////////////////////////////////////////////////////////////

ConfigUpdateCbTable::ConfigUpdateCbTable()
{
  cb_table = ink_hash_table_create(InkHashTableKeyType_String);
}

ConfigUpdateCbTable::~ConfigUpdateCbTable()
{
  ink_assert(cb_table != NULL);

  ink_hash_table_destroy(cb_table);
}

void
ConfigUpdateCbTable::insert(INKContInternal *contp, const char *name, const char *config_path)
{
  ink_assert(cb_table != NULL);

  if (contp != NULL) {
    if (name != NULL) {
      ink_hash_table_insert(cb_table, (InkHashTableKey) name, (InkHashTableValue) contp);
      if (config_path != NULL) {
        char buffer[1024];
        snprintf(buffer, sizeof(buffer), "%s\t%s", name, config_path);
        RecSignalManager(MGMT_SIGNAL_PLUGIN_CONFIG_REG, buffer);
      }
    }
  }
}

void
ConfigUpdateCbTable::invoke(const char *name)
{
  ink_assert(cb_table != NULL);

  InkHashTableIteratorState ht_iter;
  InkHashTableEntry *ht_entry;
  INKContInternal *contp;

  if (name != NULL) {
    if (strcmp(name, "*") == 0) {
      ht_entry = ink_hash_table_iterator_first(cb_table, &ht_iter);
      while (ht_entry != NULL) {
        contp = (INKContInternal *) ink_hash_table_entry_value(cb_table, ht_entry);
        ink_assert(contp != NULL);
        invoke(contp);
        ht_entry = ink_hash_table_iterator_next(cb_table, &ht_iter);
      }
    } else {
      ht_entry = ink_hash_table_lookup_entry(cb_table, (InkHashTableKey) name);
      if (ht_entry != NULL) {
        contp = (INKContInternal *) ink_hash_table_entry_value(cb_table, ht_entry);
        ink_assert(contp != NULL);
        invoke(contp);
      }
    }
  }
}

void
ConfigUpdateCbTable::invoke(INKContInternal *contp)
{
  eventProcessor.schedule_imm(NEW(new ConfigUpdateCallback(contp)), ET_NET);
}

////////////////////////////////////////////////////////////////////
//
// api_init
//
////////////////////////////////////////////////////////////////////

void
api_init()
{
  // HDR FIX ME

  static int init = 1;

  if (init) {
    init = 0;

#ifndef UNSAFE_FORCE_MUTEX
    ink_mutex_init(&big_mux, "APIMongoMutex");
#endif

    /* URL schemes */
    TS_URL_SCHEME_FILE = URL_SCHEME_FILE;
    TS_URL_SCHEME_FTP = URL_SCHEME_FTP;
    TS_URL_SCHEME_GOPHER = URL_SCHEME_GOPHER;
    TS_URL_SCHEME_HTTP = URL_SCHEME_HTTP;
    TS_URL_SCHEME_HTTPS = URL_SCHEME_HTTPS;
    TS_URL_SCHEME_MAILTO = URL_SCHEME_MAILTO;
    TS_URL_SCHEME_NEWS = URL_SCHEME_NEWS;
    TS_URL_SCHEME_NNTP = URL_SCHEME_NNTP;
    TS_URL_SCHEME_PROSPERO = URL_SCHEME_PROSPERO;
    TS_URL_SCHEME_TELNET = URL_SCHEME_TELNET;
    TS_URL_SCHEME_WAIS = URL_SCHEME_WAIS;

    TS_URL_LEN_FILE = URL_LEN_FILE;
    TS_URL_LEN_FTP = URL_LEN_FTP;
    TS_URL_LEN_GOPHER = URL_LEN_GOPHER;
    TS_URL_LEN_HTTP = URL_LEN_HTTP;
    TS_URL_LEN_HTTPS = URL_LEN_HTTPS;
    TS_URL_LEN_MAILTO = URL_LEN_MAILTO;
    TS_URL_LEN_NEWS = URL_LEN_NEWS;
    TS_URL_LEN_NNTP = URL_LEN_NNTP;
    TS_URL_LEN_PROSPERO = URL_LEN_PROSPERO;
    TS_URL_LEN_TELNET = URL_LEN_TELNET;
    TS_URL_LEN_WAIS = URL_LEN_WAIS;

    /* MIME fields */
    TS_MIME_FIELD_ACCEPT = MIME_FIELD_ACCEPT;
    TS_MIME_FIELD_ACCEPT_CHARSET = MIME_FIELD_ACCEPT_CHARSET;
    TS_MIME_FIELD_ACCEPT_ENCODING = MIME_FIELD_ACCEPT_ENCODING;
    TS_MIME_FIELD_ACCEPT_LANGUAGE = MIME_FIELD_ACCEPT_LANGUAGE;
    TS_MIME_FIELD_ACCEPT_RANGES = MIME_FIELD_ACCEPT_RANGES;
    TS_MIME_FIELD_AGE = MIME_FIELD_AGE;
    TS_MIME_FIELD_ALLOW = MIME_FIELD_ALLOW;
    TS_MIME_FIELD_APPROVED = MIME_FIELD_APPROVED;
    TS_MIME_FIELD_AUTHORIZATION = MIME_FIELD_AUTHORIZATION;
    TS_MIME_FIELD_BYTES = MIME_FIELD_BYTES;
    TS_MIME_FIELD_CACHE_CONTROL = MIME_FIELD_CACHE_CONTROL;
    TS_MIME_FIELD_CLIENT_IP = MIME_FIELD_CLIENT_IP;
    TS_MIME_FIELD_CONNECTION = MIME_FIELD_CONNECTION;
    TS_MIME_FIELD_CONTENT_BASE = MIME_FIELD_CONTENT_BASE;
    TS_MIME_FIELD_CONTENT_ENCODING = MIME_FIELD_CONTENT_ENCODING;
    TS_MIME_FIELD_CONTENT_LANGUAGE = MIME_FIELD_CONTENT_LANGUAGE;
    TS_MIME_FIELD_CONTENT_LENGTH = MIME_FIELD_CONTENT_LENGTH;
    TS_MIME_FIELD_CONTENT_LOCATION = MIME_FIELD_CONTENT_LOCATION;
    TS_MIME_FIELD_CONTENT_MD5 = MIME_FIELD_CONTENT_MD5;
    TS_MIME_FIELD_CONTENT_RANGE = MIME_FIELD_CONTENT_RANGE;
    TS_MIME_FIELD_CONTENT_TYPE = MIME_FIELD_CONTENT_TYPE;
    TS_MIME_FIELD_CONTROL = MIME_FIELD_CONTROL;
    TS_MIME_FIELD_COOKIE = MIME_FIELD_COOKIE;
    TS_MIME_FIELD_DATE = MIME_FIELD_DATE;
    TS_MIME_FIELD_DISTRIBUTION = MIME_FIELD_DISTRIBUTION;
    TS_MIME_FIELD_ETAG = MIME_FIELD_ETAG;
    TS_MIME_FIELD_EXPECT = MIME_FIELD_EXPECT;
    TS_MIME_FIELD_EXPIRES = MIME_FIELD_EXPIRES;
    TS_MIME_FIELD_FOLLOWUP_TO = MIME_FIELD_FOLLOWUP_TO;
    TS_MIME_FIELD_FROM = MIME_FIELD_FROM;
    TS_MIME_FIELD_HOST = MIME_FIELD_HOST;
    TS_MIME_FIELD_IF_MATCH = MIME_FIELD_IF_MATCH;
    TS_MIME_FIELD_IF_MODIFIED_SINCE = MIME_FIELD_IF_MODIFIED_SINCE;
    TS_MIME_FIELD_IF_NONE_MATCH = MIME_FIELD_IF_NONE_MATCH;
    TS_MIME_FIELD_IF_RANGE = MIME_FIELD_IF_RANGE;
    TS_MIME_FIELD_IF_UNMODIFIED_SINCE = MIME_FIELD_IF_UNMODIFIED_SINCE;
    TS_MIME_FIELD_KEEP_ALIVE = MIME_FIELD_KEEP_ALIVE;
    TS_MIME_FIELD_KEYWORDS = MIME_FIELD_KEYWORDS;
    TS_MIME_FIELD_LAST_MODIFIED = MIME_FIELD_LAST_MODIFIED;
    TS_MIME_FIELD_LINES = MIME_FIELD_LINES;
    TS_MIME_FIELD_LOCATION = MIME_FIELD_LOCATION;
    TS_MIME_FIELD_MAX_FORWARDS = MIME_FIELD_MAX_FORWARDS;
    TS_MIME_FIELD_MESSAGE_ID = MIME_FIELD_MESSAGE_ID;
    TS_MIME_FIELD_NEWSGROUPS = MIME_FIELD_NEWSGROUPS;
    TS_MIME_FIELD_ORGANIZATION = MIME_FIELD_ORGANIZATION;
    TS_MIME_FIELD_PATH = MIME_FIELD_PATH;
    TS_MIME_FIELD_PRAGMA = MIME_FIELD_PRAGMA;
    TS_MIME_FIELD_PROXY_AUTHENTICATE = MIME_FIELD_PROXY_AUTHENTICATE;
    TS_MIME_FIELD_PROXY_AUTHORIZATION = MIME_FIELD_PROXY_AUTHORIZATION;
    TS_MIME_FIELD_PROXY_CONNECTION = MIME_FIELD_PROXY_CONNECTION;
    TS_MIME_FIELD_PUBLIC = MIME_FIELD_PUBLIC;
    TS_MIME_FIELD_RANGE = MIME_FIELD_RANGE;
    TS_MIME_FIELD_REFERENCES = MIME_FIELD_REFERENCES;
    TS_MIME_FIELD_REFERER = MIME_FIELD_REFERER;
    TS_MIME_FIELD_REPLY_TO = MIME_FIELD_REPLY_TO;
    TS_MIME_FIELD_RETRY_AFTER = MIME_FIELD_RETRY_AFTER;
    TS_MIME_FIELD_SENDER = MIME_FIELD_SENDER;
    TS_MIME_FIELD_SERVER = MIME_FIELD_SERVER;
    TS_MIME_FIELD_SET_COOKIE = MIME_FIELD_SET_COOKIE;
    TS_MIME_FIELD_SUBJECT = MIME_FIELD_SUBJECT;
    TS_MIME_FIELD_SUMMARY = MIME_FIELD_SUMMARY;
    TS_MIME_FIELD_TE = MIME_FIELD_TE;
    TS_MIME_FIELD_TRANSFER_ENCODING = MIME_FIELD_TRANSFER_ENCODING;
    TS_MIME_FIELD_UPGRADE = MIME_FIELD_UPGRADE;
    TS_MIME_FIELD_USER_AGENT = MIME_FIELD_USER_AGENT;
    TS_MIME_FIELD_VARY = MIME_FIELD_VARY;
    TS_MIME_FIELD_VIA = MIME_FIELD_VIA;
    TS_MIME_FIELD_WARNING = MIME_FIELD_WARNING;
    TS_MIME_FIELD_WWW_AUTHENTICATE = MIME_FIELD_WWW_AUTHENTICATE;
    TS_MIME_FIELD_XREF = MIME_FIELD_XREF;
    TS_MIME_FIELD_X_FORWARDED_FOR = MIME_FIELD_X_FORWARDED_FOR;


    TS_MIME_LEN_ACCEPT = MIME_LEN_ACCEPT;
    TS_MIME_LEN_ACCEPT_CHARSET = MIME_LEN_ACCEPT_CHARSET;
    TS_MIME_LEN_ACCEPT_ENCODING = MIME_LEN_ACCEPT_ENCODING;
    TS_MIME_LEN_ACCEPT_LANGUAGE = MIME_LEN_ACCEPT_LANGUAGE;
    TS_MIME_LEN_ACCEPT_RANGES = MIME_LEN_ACCEPT_RANGES;
    TS_MIME_LEN_AGE = MIME_LEN_AGE;
    TS_MIME_LEN_ALLOW = MIME_LEN_ALLOW;
    TS_MIME_LEN_APPROVED = MIME_LEN_APPROVED;
    TS_MIME_LEN_AUTHORIZATION = MIME_LEN_AUTHORIZATION;
    TS_MIME_LEN_BYTES = MIME_LEN_BYTES;
    TS_MIME_LEN_CACHE_CONTROL = MIME_LEN_CACHE_CONTROL;
    TS_MIME_LEN_CLIENT_IP = MIME_LEN_CLIENT_IP;
    TS_MIME_LEN_CONNECTION = MIME_LEN_CONNECTION;
    TS_MIME_LEN_CONTENT_BASE = MIME_LEN_CONTENT_BASE;
    TS_MIME_LEN_CONTENT_ENCODING = MIME_LEN_CONTENT_ENCODING;
    TS_MIME_LEN_CONTENT_LANGUAGE = MIME_LEN_CONTENT_LANGUAGE;
    TS_MIME_LEN_CONTENT_LENGTH = MIME_LEN_CONTENT_LENGTH;
    TS_MIME_LEN_CONTENT_LOCATION = MIME_LEN_CONTENT_LOCATION;
    TS_MIME_LEN_CONTENT_MD5 = MIME_LEN_CONTENT_MD5;
    TS_MIME_LEN_CONTENT_RANGE = MIME_LEN_CONTENT_RANGE;
    TS_MIME_LEN_CONTENT_TYPE = MIME_LEN_CONTENT_TYPE;
    TS_MIME_LEN_CONTROL = MIME_LEN_CONTROL;
    TS_MIME_LEN_COOKIE = MIME_LEN_COOKIE;
    TS_MIME_LEN_DATE = MIME_LEN_DATE;
    TS_MIME_LEN_DISTRIBUTION = MIME_LEN_DISTRIBUTION;
    TS_MIME_LEN_ETAG = MIME_LEN_ETAG;
    TS_MIME_LEN_EXPECT = MIME_LEN_EXPECT;
    TS_MIME_LEN_EXPIRES = MIME_LEN_EXPIRES;
    TS_MIME_LEN_FOLLOWUP_TO = MIME_LEN_FOLLOWUP_TO;
    TS_MIME_LEN_FROM = MIME_LEN_FROM;
    TS_MIME_LEN_HOST = MIME_LEN_HOST;
    TS_MIME_LEN_IF_MATCH = MIME_LEN_IF_MATCH;
    TS_MIME_LEN_IF_MODIFIED_SINCE = MIME_LEN_IF_MODIFIED_SINCE;
    TS_MIME_LEN_IF_NONE_MATCH = MIME_LEN_IF_NONE_MATCH;
    TS_MIME_LEN_IF_RANGE = MIME_LEN_IF_RANGE;
    TS_MIME_LEN_IF_UNMODIFIED_SINCE = MIME_LEN_IF_UNMODIFIED_SINCE;
    TS_MIME_LEN_KEEP_ALIVE = MIME_LEN_KEEP_ALIVE;
    TS_MIME_LEN_KEYWORDS = MIME_LEN_KEYWORDS;
    TS_MIME_LEN_LAST_MODIFIED = MIME_LEN_LAST_MODIFIED;
    TS_MIME_LEN_LINES = MIME_LEN_LINES;
    TS_MIME_LEN_LOCATION = MIME_LEN_LOCATION;
    TS_MIME_LEN_MAX_FORWARDS = MIME_LEN_MAX_FORWARDS;
    TS_MIME_LEN_MESSAGE_ID = MIME_LEN_MESSAGE_ID;
    TS_MIME_LEN_NEWSGROUPS = MIME_LEN_NEWSGROUPS;
    TS_MIME_LEN_ORGANIZATION = MIME_LEN_ORGANIZATION;
    TS_MIME_LEN_PATH = MIME_LEN_PATH;
    TS_MIME_LEN_PRAGMA = MIME_LEN_PRAGMA;
    TS_MIME_LEN_PROXY_AUTHENTICATE = MIME_LEN_PROXY_AUTHENTICATE;
    TS_MIME_LEN_PROXY_AUTHORIZATION = MIME_LEN_PROXY_AUTHORIZATION;
    TS_MIME_LEN_PROXY_CONNECTION = MIME_LEN_PROXY_CONNECTION;
    TS_MIME_LEN_PUBLIC = MIME_LEN_PUBLIC;
    TS_MIME_LEN_RANGE = MIME_LEN_RANGE;
    TS_MIME_LEN_REFERENCES = MIME_LEN_REFERENCES;
    TS_MIME_LEN_REFERER = MIME_LEN_REFERER;
    TS_MIME_LEN_REPLY_TO = MIME_LEN_REPLY_TO;
    TS_MIME_LEN_RETRY_AFTER = MIME_LEN_RETRY_AFTER;
    TS_MIME_LEN_SENDER = MIME_LEN_SENDER;
    TS_MIME_LEN_SERVER = MIME_LEN_SERVER;
    TS_MIME_LEN_SET_COOKIE = MIME_LEN_SET_COOKIE;
    TS_MIME_LEN_SUBJECT = MIME_LEN_SUBJECT;
    TS_MIME_LEN_SUMMARY = MIME_LEN_SUMMARY;
    TS_MIME_LEN_TE = MIME_LEN_TE;
    TS_MIME_LEN_TRANSFER_ENCODING = MIME_LEN_TRANSFER_ENCODING;
    TS_MIME_LEN_UPGRADE = MIME_LEN_UPGRADE;
    TS_MIME_LEN_USER_AGENT = MIME_LEN_USER_AGENT;
    TS_MIME_LEN_VARY = MIME_LEN_VARY;
    TS_MIME_LEN_VIA = MIME_LEN_VIA;
    TS_MIME_LEN_WARNING = MIME_LEN_WARNING;
    TS_MIME_LEN_WWW_AUTHENTICATE = MIME_LEN_WWW_AUTHENTICATE;
    TS_MIME_LEN_XREF = MIME_LEN_XREF;
    TS_MIME_LEN_X_FORWARDED_FOR = MIME_LEN_X_FORWARDED_FOR;


    /* HTTP methods */
    TS_HTTP_METHOD_CONNECT = HTTP_METHOD_CONNECT;
    TS_HTTP_METHOD_DELETE = HTTP_METHOD_DELETE;
    TS_HTTP_METHOD_GET = HTTP_METHOD_GET;
    TS_HTTP_METHOD_HEAD = HTTP_METHOD_HEAD;
    TS_HTTP_METHOD_ICP_QUERY = HTTP_METHOD_ICP_QUERY;
    TS_HTTP_METHOD_OPTIONS = HTTP_METHOD_OPTIONS;
    TS_HTTP_METHOD_POST = HTTP_METHOD_POST;
    TS_HTTP_METHOD_PURGE = HTTP_METHOD_PURGE;
    TS_HTTP_METHOD_PUT = HTTP_METHOD_PUT;
    TS_HTTP_METHOD_TRACE = HTTP_METHOD_TRACE;

    TS_HTTP_LEN_CONNECT = HTTP_LEN_CONNECT;
    TS_HTTP_LEN_DELETE = HTTP_LEN_DELETE;
    TS_HTTP_LEN_GET = HTTP_LEN_GET;
    TS_HTTP_LEN_HEAD = HTTP_LEN_HEAD;
    TS_HTTP_LEN_ICP_QUERY = HTTP_LEN_ICP_QUERY;
    TS_HTTP_LEN_OPTIONS = HTTP_LEN_OPTIONS;
    TS_HTTP_LEN_POST = HTTP_LEN_POST;
    TS_HTTP_LEN_PURGE = HTTP_LEN_PURGE;
    TS_HTTP_LEN_PUT = HTTP_LEN_PUT;
    TS_HTTP_LEN_TRACE = HTTP_LEN_TRACE;

    /* HTTP miscellaneous values */
    TS_HTTP_VALUE_BYTES = HTTP_VALUE_BYTES;
    TS_HTTP_VALUE_CHUNKED = HTTP_VALUE_CHUNKED;
    TS_HTTP_VALUE_CLOSE = HTTP_VALUE_CLOSE;
    TS_HTTP_VALUE_COMPRESS = HTTP_VALUE_COMPRESS;
    TS_HTTP_VALUE_DEFLATE = HTTP_VALUE_DEFLATE;
    TS_HTTP_VALUE_GZIP = HTTP_VALUE_GZIP;
    TS_HTTP_VALUE_IDENTITY = HTTP_VALUE_IDENTITY;
    TS_HTTP_VALUE_KEEP_ALIVE = HTTP_VALUE_KEEP_ALIVE;
    TS_HTTP_VALUE_MAX_AGE = HTTP_VALUE_MAX_AGE;
    TS_HTTP_VALUE_MAX_STALE = HTTP_VALUE_MAX_STALE;
    TS_HTTP_VALUE_MIN_FRESH = HTTP_VALUE_MIN_FRESH;
    TS_HTTP_VALUE_MUST_REVALIDATE = HTTP_VALUE_MUST_REVALIDATE;
    TS_HTTP_VALUE_NONE = HTTP_VALUE_NONE;
    TS_HTTP_VALUE_NO_CACHE = HTTP_VALUE_NO_CACHE;
    TS_HTTP_VALUE_NO_STORE = HTTP_VALUE_NO_STORE;
    TS_HTTP_VALUE_NO_TRANSFORM = HTTP_VALUE_NO_TRANSFORM;
    TS_HTTP_VALUE_ONLY_IF_CACHED = HTTP_VALUE_ONLY_IF_CACHED;
    TS_HTTP_VALUE_PRIVATE = HTTP_VALUE_PRIVATE;
    TS_HTTP_VALUE_PROXY_REVALIDATE = HTTP_VALUE_PROXY_REVALIDATE;
    TS_HTTP_VALUE_PUBLIC = HTTP_VALUE_PUBLIC;
    TS_HTTP_VALUE_S_MAXAGE = HTTP_VALUE_S_MAXAGE;

    TS_HTTP_LEN_BYTES = HTTP_LEN_BYTES;
    TS_HTTP_LEN_CHUNKED = HTTP_LEN_CHUNKED;
    TS_HTTP_LEN_CLOSE = HTTP_LEN_CLOSE;
    TS_HTTP_LEN_COMPRESS = HTTP_LEN_COMPRESS;
    TS_HTTP_LEN_DEFLATE = HTTP_LEN_DEFLATE;
    TS_HTTP_LEN_GZIP = HTTP_LEN_GZIP;
    TS_HTTP_LEN_IDENTITY = HTTP_LEN_IDENTITY;
    TS_HTTP_LEN_KEEP_ALIVE = HTTP_LEN_KEEP_ALIVE;
    TS_HTTP_LEN_MAX_AGE = HTTP_LEN_MAX_AGE;
    TS_HTTP_LEN_MAX_STALE = HTTP_LEN_MAX_STALE;
    TS_HTTP_LEN_MIN_FRESH = HTTP_LEN_MIN_FRESH;
    TS_HTTP_LEN_MUST_REVALIDATE = HTTP_LEN_MUST_REVALIDATE;
    TS_HTTP_LEN_NONE = HTTP_LEN_NONE;
    TS_HTTP_LEN_NO_CACHE = HTTP_LEN_NO_CACHE;
    TS_HTTP_LEN_NO_STORE = HTTP_LEN_NO_STORE;
    TS_HTTP_LEN_NO_TRANSFORM = HTTP_LEN_NO_TRANSFORM;
    TS_HTTP_LEN_ONLY_IF_CACHED = HTTP_LEN_ONLY_IF_CACHED;
    TS_HTTP_LEN_PRIVATE = HTTP_LEN_PRIVATE;
    TS_HTTP_LEN_PROXY_REVALIDATE = HTTP_LEN_PROXY_REVALIDATE;
    TS_HTTP_LEN_PUBLIC = HTTP_LEN_PUBLIC;
    TS_HTTP_LEN_S_MAXAGE = HTTP_LEN_S_MAXAGE;

    http_global_hooks = NEW(new HttpAPIHooks);
    global_config_cbs = NEW(new ConfigUpdateCbTable);

    if (TS_MAX_API_STATS > 0) {
      api_rsb = RecAllocateRawStatBlock(TS_MAX_API_STATS);
      if (NULL == api_rsb) {
        Warning("Can't allocate API stats block");
      } else {
        Debug("sdk", "initialized SDK stats APIs with %d slots", TS_MAX_API_STATS);
      }
    } else {
      api_rsb = NULL;
    }

    memset(state_arg_table, 0, sizeof(state_arg_table));

    // Setup the version string for returning to plugins
    ink_strncpy(traffic_server_version, appVersionInfo.VersionStr, sizeof(traffic_server_version));
    // Extract the elements.
    if (sscanf(traffic_server_version, "%d.%d.%d", &ts_major_version, &ts_minor_version, &ts_patch_version) != 3) {
      Warning("Unable to parse traffic server version string '%s'\n", traffic_server_version);
    }

  }
}

////////////////////////////////////////////////////////////////////
//
// API memory management
//
////////////////////////////////////////////////////////////////////

void *
_TSmalloc(size_t size, const char *path)
{
  return _xmalloc(size, path);
}

void *
_TSrealloc(void *ptr, size_t size, const char *path)
{
  return _xrealloc(ptr, size, path);
}

// length has to be int64 and not size_t, since -1 means to call strlen() to get length
char *
_TSstrdup(const char *str, int64 length, const char *path)
{
  return _xstrdup(str, length, path);
}

void
_TSfree(void *ptr)
{
  _xfree(ptr);
}

////////////////////////////////////////////////////////////////////
//
// API utility routines
//
////////////////////////////////////////////////////////////////////

unsigned int
TSrandom()
{
  return this_ethread()->generator.random();
}

double
TSdrandom()
{
  return this_ethread()->generator.drandom();
}

ink_hrtime
TShrtime()
{
  return ink_get_based_hrtime();
}

////////////////////////////////////////////////////////////////////
//
// API install and plugin locations
//
////////////////////////////////////////////////////////////////////

const char *
TSInstallDirGet(void)
{
  return system_root_dir;
}

const char *
TSConfigDirGet(void)
{
  return system_config_directory;
}

const char *
TSTrafficServerVersionGet(void)
{
  return traffic_server_version;
}
int INKTrafficServerVersionGetMajor() { return ts_major_version; }
int INKTrafficServerVersionGetMinor() { return ts_minor_version; }
int INKTrafficServerVersionGetPatch() { return ts_patch_version; }

const char *
TSPluginDirGet(void)
{
  static char path[PATH_NAME_MAX + 1] = "";

  if (*path == '\0') {
    char *plugin_dir = NULL;
    RecGetRecordString_Xmalloc("proxy.config.plugin.plugin_dir", &plugin_dir);
    if (!plugin_dir) {
      Error("Unable to read proxy.config.plugin.plugin_dir");
      return NULL;
    }
    Layout::relative_to(path, sizeof(path),
                        Layout::get()->prefix, plugin_dir);
    xfree(plugin_dir);
  }

  return path;
}

////////////////////////////////////////////////////////////////////
//
// Plugin registration
//
////////////////////////////////////////////////////////////////////

int
TSPluginRegister(TSSDKVersion sdk_version, TSPluginRegistrationInfo *plugin_info)
{

  ink_assert(plugin_reg_current != NULL);
  if (!plugin_reg_current)
    return 0;

  if (sdk_sanity_check_null_ptr((void *) plugin_info) != TS_SUCCESS)
    return 0;

  plugin_reg_current->plugin_registered = true;

  if (sdk_version >= TS_SDK_VERSION_2_0 && sdk_version <= TS_SDK_VERSION_2_0) {
    plugin_reg_current->sdk_version = (PluginSDKVersion) sdk_version;
  } else {
    plugin_reg_current->sdk_version = PLUGIN_SDK_VERSION_UNKNOWN;
  }

  if (plugin_info->plugin_name) {
    plugin_reg_current->plugin_name = xstrdup(plugin_info->plugin_name);
  }

  if (plugin_info->vendor_name) {
    plugin_reg_current->vendor_name = xstrdup(plugin_info->vendor_name);
  }

  if (plugin_info->support_email) {
    plugin_reg_current->support_email = xstrdup(plugin_info->support_email);
  }

  return 1;
}

////////////////////////////////////////////////////////////////////
//
// Plugin info registration - coded in 2.0, but not documented
//
////////////////////////////////////////////////////////////////////

TSReturnCode
TSPluginInfoRegister(TSPluginRegistrationInfo *plugin_info)
{
  if (sdk_sanity_check_null_ptr((void *) plugin_info) == TS_ERROR)
    return TS_ERROR;

  ink_assert(plugin_reg_current != NULL);
  if (!plugin_reg_current)
    return TS_ERROR;

  plugin_reg_current->plugin_registered = true;

  /* version is not used. kept a value for backward compatibility */
  plugin_reg_current->sdk_version = PLUGIN_SDK_VERSION_UNKNOWN;

  if (plugin_info->plugin_name) {
    plugin_reg_current->plugin_name = xstrdup(plugin_info->plugin_name);
  }

  if (plugin_info->vendor_name) {
    plugin_reg_current->vendor_name = xstrdup(plugin_info->vendor_name);
  }

  if (plugin_info->support_email) {
    plugin_reg_current->support_email = xstrdup(plugin_info->support_email);
  }

  return TS_SUCCESS;
}

////////////////////////////////////////////////////////////////////
//
// API file management
//
////////////////////////////////////////////////////////////////////

TSFile
TSfopen(const char *filename, const char *mode)
{
  FileImpl *file;

  file = NEW(new FileImpl);
  if (!file->fopen(filename, mode)) {
    delete file;
    return NULL;
  }

  return (TSFile) file;
}

void
TSfclose(TSFile filep)
{
  FileImpl *file = (FileImpl *) filep;
  file->fclose();
  delete file;
}

size_t
TSfread(TSFile filep, void *buf, size_t length)
{
  FileImpl *file = (FileImpl *) filep;
  return file->fread(buf, length);
}

size_t
TSfwrite(TSFile filep, const void *buf, size_t length)
{
  FileImpl *file = (FileImpl *) filep;
  return file->fwrite(buf, length);
}

void
TSfflush(TSFile filep)
{
  FileImpl *file = (FileImpl *) filep;
  file->fflush();
}

char *
TSfgets(TSFile filep, char *buf, size_t length)
{
  FileImpl *file = (FileImpl *) filep;
  return file->fgets(buf, length);
}

////////////////////////////////////////////////////////////////////
//
// Header component object handles
//
////////////////////////////////////////////////////////////////////

TSReturnCode
TSHandleMLocRelease(TSMBuffer bufp, TSMLoc parent, TSMLoc mloc)
{
  MIMEFieldSDKHandle *field_handle;
  HdrHeapObjImpl *obj = (HdrHeapObjImpl *) mloc;

  if (mloc == TS_NULL_MLOC)
    return TS_SUCCESS;

  if (sdk_sanity_check_mbuffer(bufp) != TS_SUCCESS)
    return TS_ERROR;

  switch (obj->m_type) {
  case HDR_HEAP_OBJ_URL:
  case HDR_HEAP_OBJ_HTTP_HEADER:
  case HDR_HEAP_OBJ_MIME_HEADER:
    return TS_SUCCESS;

  case HDR_HEAP_OBJ_FIELD_SDK_HANDLE:
    field_handle = (MIMEFieldSDKHandle *) obj;
    if (sdk_sanity_check_field_handle(mloc, parent) != TS_SUCCESS)
      return TS_ERROR;

    sdk_free_field_handle(bufp, field_handle);
    return TS_SUCCESS;

  default:
    ink_release_assert(!"invalid mloc");
    return TS_ERROR;
  }
}

TSReturnCode
TSHandleStringRelease(TSMBuffer bufp, TSMLoc parent, const char *str)
{
  NOWARN_UNUSED(parent);
  if (str == NULL)
    return TS_SUCCESS;
  if (bufp == NULL)
    return TS_ERROR;

  if (hdrtoken_is_wks(str))
    return TS_SUCCESS;

  HdrHeapSDKHandle *sdk_h = (HdrHeapSDKHandle *) bufp;
  int r = sdk_h->destroy_sdk_string((char *) str);

  return ((r == 0) ? TS_ERROR : TS_SUCCESS);
}

////////////////////////////////////////////////////////////////////
//
// HdrHeaps (previously known as "Marshal Buffers")
//
////////////////////////////////////////////////////////////////////

// TSMBuffer: pointers to HdrHeapSDKHandle objects

TSMBuffer
TSMBufferCreate()
{
  TSMBuffer bufp;
  HdrHeapSDKHandle *new_heap = NEW(new HdrHeapSDKHandle);
  new_heap->m_heap = new_HdrHeap();
  bufp = (TSMBuffer) new_heap;
  if (sdk_sanity_check_mbuffer(bufp) != TS_SUCCESS) {
    delete new_heap;
    return (TSMBuffer) TS_ERROR_PTR;
  }
  return bufp;
}

TSReturnCode
TSMBufferDestroy(TSMBuffer bufp)
{
  // Allow to modify the buffer only
  // if bufp is modifiable. If bufp is not modifiable return
  // TS_ERROR. If allowed, return TS_SUCCESS. Changed the
  // return value of function from void to TSReturnCode.
  if (isWriteable(bufp)) {
    if (sdk_sanity_check_mbuffer(bufp) == TS_SUCCESS) {
      HdrHeapSDKHandle *sdk_heap = (HdrHeapSDKHandle *) bufp;

      sdk_heap->m_heap->destroy();
      delete sdk_heap;
      return TS_SUCCESS;
    }
  }
  return TS_ERROR;
}

////////////////////////////////////////////////////////////////////
//
// URLs
//
////////////////////////////////////////////////////////////////////

// TSMBuffer: pointers to HdrHeapSDKHandle objects
// TSMLoc:    pointers to URLImpl objects

TSMLoc
TSUrlCreate(TSMBuffer bufp)
{
  // Allow to modify the buffer only
  // if bufp is modifiable. If bufp is not modifiable return
  // TS_ERROR. If not allowed, return TS_ERROR_PTR.
  if ((sdk_sanity_check_mbuffer(bufp) == TS_SUCCESS) && isWriteable(bufp)) {
    HdrHeap *heap = ((HdrHeapSDKHandle *) bufp)->m_heap;
    return ((TSMLoc) (url_create(heap)));
  }
  return (TSMLoc) TS_ERROR_PTR;
}

TSReturnCode
TSUrlDestroy(TSMBuffer bufp, TSMLoc url_loc)
{
  // Allow to modify the buffer only
  // if bufp is modifiable. If bufp is not modifiable return
  // TS_ERROR. If allowed, return TS_SUCCESS. Changed the
  // return value of function from void to TSReturnCode.
  if ((sdk_sanity_check_mbuffer(bufp) == TS_SUCCESS) &&
      (sdk_sanity_check_url_handle(url_loc) == TS_SUCCESS) && isWriteable(bufp)) {
    // No more objects counts in heap or deallocation so do nothing!
    // FIX ME - Did this free the MBuffer in Pete's old system?
    return TS_SUCCESS;
  }
  return TS_ERROR;
}

TSMLoc
TSUrlClone(TSMBuffer dest_bufp, TSMBuffer src_bufp, TSMLoc src_url)
{
  // Allow to modify the buffer only
  // if bufp is modifiable. If bufp is not modifiable return
  // TS_ERROR. If not allowed, return NULL.
  if ((sdk_sanity_check_mbuffer(src_bufp) == TS_SUCCESS) &&
      (sdk_sanity_check_mbuffer(dest_bufp) == TS_SUCCESS) &&
      (sdk_sanity_check_url_handle(src_url) == TS_SUCCESS) && isWriteable(dest_bufp)) {

    HdrHeap *s_heap, *d_heap;
    URLImpl *s_url, *d_url;

    s_heap = ((HdrHeapSDKHandle *) src_bufp)->m_heap;
    d_heap = ((HdrHeapSDKHandle *) dest_bufp)->m_heap;
    s_url = (URLImpl *) src_url;

    d_url = url_copy(s_url, s_heap, d_heap, (s_heap != d_heap));
    return ((TSMLoc) d_url);
  }
  return (TSMLoc) TS_ERROR_PTR;
}

TSReturnCode
TSUrlCopy(TSMBuffer dest_bufp, TSMLoc dest_obj, TSMBuffer src_bufp, TSMLoc src_obj)
{
  // Allow to modify the buffer only
  // if bufp is modifiable. If bufp is not modifiable return
  // TS_ERROR. If allowed, return TS_SUCCESS. Changed the
  // return value of function from void to TSReturnCode.
  if ((sdk_sanity_check_mbuffer(src_bufp) == TS_SUCCESS) &&
      (sdk_sanity_check_mbuffer(dest_bufp) == TS_SUCCESS) &&
      (sdk_sanity_check_url_handle(src_obj) == TS_SUCCESS) &&
      (sdk_sanity_check_url_handle(dest_obj) == TS_SUCCESS) && isWriteable(dest_bufp)) {

    HdrHeap *s_heap, *d_heap;
    URLImpl *s_url, *d_url;

    s_heap = ((HdrHeapSDKHandle *) src_bufp)->m_heap;
    d_heap = ((HdrHeapSDKHandle *) dest_bufp)->m_heap;
    s_url = (URLImpl *) src_obj;
    d_url = (URLImpl *) dest_obj;

    url_copy_onto(s_url, s_heap, d_url, d_heap, (s_heap != d_heap));
    return TS_SUCCESS;
  }
  return TS_ERROR;
}

TSReturnCode
TSUrlPrint(TSMBuffer bufp, TSMLoc obj, TSIOBuffer iobufp)
{
  MIOBuffer *b = (MIOBuffer *) iobufp;
  IOBufferBlock *blk;
  int bufindex;
  int tmp, dumpoffset;
  int done;

  if ((sdk_sanity_check_mbuffer(bufp) != TS_SUCCESS) ||
      (sdk_sanity_check_url_handle(obj) != TS_SUCCESS) || (sdk_sanity_check_iocore_structure(iobufp) != TS_SUCCESS))
    return TS_ERROR;

  URL u;
  u.m_heap = ((HdrHeapSDKHandle *) bufp)->m_heap;
  u.m_url_impl = (URLImpl *) obj;

  dumpoffset = 0;

  do {
    blk = b->get_current_block();
    if (!blk || blk->write_avail() == 0) {
      b->add_block();
      blk = b->get_current_block();
    }

    bufindex = 0;
    tmp = dumpoffset;

    done = u.print(blk->end(), blk->write_avail(), &bufindex, &tmp);

    dumpoffset += bufindex;
    b->fill(bufindex);
  } while (!done);
  return TS_SUCCESS;
}

int
TSUrlParse(TSMBuffer bufp, TSMLoc obj, const char **start, const char *end)
{
  if ((sdk_sanity_check_mbuffer(bufp) != TS_SUCCESS) ||
      (sdk_sanity_check_url_handle(obj) != TS_SUCCESS) ||
      (start == NULL) || (*start == NULL) ||
      sdk_sanity_check_null_ptr((void *) end) != TS_SUCCESS || (!isWriteable(bufp)))
    return TS_PARSE_ERROR;

  URL u;
  u.m_heap = ((HdrHeapSDKHandle *) bufp)->m_heap;
  u.m_url_impl = (URLImpl *) obj;
  url_clear(u.m_url_impl);
  return u.parse(start, end);
}

int
TSUrlLengthGet(TSMBuffer bufp, TSMLoc obj)
{
  if ((sdk_sanity_check_mbuffer(bufp) != TS_SUCCESS) || (sdk_sanity_check_url_handle(obj) != TS_SUCCESS))
    return TS_ERROR;

  URLImpl *url_impl = (URLImpl *) obj;

  return url_length_get(url_impl);
}

char *
TSUrlStringGet(TSMBuffer bufp, TSMLoc obj, int *length)
{
  if ((sdk_sanity_check_mbuffer(bufp) != TS_SUCCESS) || (sdk_sanity_check_url_handle(obj) != TS_SUCCESS))
    return (char *) TS_ERROR_PTR;

  URLImpl *url_impl = (URLImpl *) obj;

  return url_string_get(url_impl, NULL, length, NULL);
}

typedef const char *(URL::*URLPartGetF) (int *length);
typedef void (URL::*URLPartSetF) (const char *value, int length);

static const char *
URLPartGet(TSMBuffer bufp, TSMLoc obj, int *length, URLPartGetF url_f)
{

  if ((sdk_sanity_check_mbuffer(bufp) != TS_SUCCESS) ||
      (sdk_sanity_check_url_handle(obj) != TS_SUCCESS) || (length == NULL))
    return (const char *) TS_ERROR_PTR;

  URL u;

  u.m_heap = ((HdrHeapSDKHandle *) bufp)->m_heap;
  u.m_url_impl = (URLImpl *) obj;

  int str_len;
  const char *str_ptr = (u.*url_f) (&str_len);

  if (length)
    *length = str_len;
  if (str_ptr == NULL)
    return NULL;

  return ((HdrHeapSDKHandle *) bufp)->make_sdk_string(str_ptr, str_len);
}

static TSReturnCode
URLPartSet(TSMBuffer bufp, TSMLoc obj, const char *value, int length, URLPartSetF url_f)
{

  if ((sdk_sanity_check_mbuffer(bufp) != TS_SUCCESS) ||
      (sdk_sanity_check_url_handle(obj) != TS_SUCCESS) ||
      (sdk_sanity_check_null_ptr((void *) value) != TS_SUCCESS) || (!isWriteable(bufp)))
    return TS_ERROR;

  URL u;
  u.m_heap = ((HdrHeapSDKHandle *) bufp)->m_heap;
  u.m_url_impl = (URLImpl *) obj;

  if (length < 0)
    length = strlen(value);

  (u.*url_f) (value, length);
  return TS_SUCCESS;
}

const char *
TSUrlSchemeGet(TSMBuffer bufp, TSMLoc obj, int *length)
{
  return URLPartGet(bufp, obj, length, &URL::scheme_get);
}

TSReturnCode
TSUrlSchemeSet(TSMBuffer bufp, TSMLoc obj, const char *value, int length)
{
  if (sdk_sanity_check_null_ptr((void *) value) == TS_SUCCESS)
    return URLPartSet(bufp, obj, value, length, &URL::scheme_set);
  return TS_ERROR;
}

/* Internet specific URLs */

const char *
TSUrlUserGet(TSMBuffer bufp, TSMLoc obj, int *length)
{
  return URLPartGet(bufp, obj, length, &URL::user_get);
}

TSReturnCode
TSUrlUserSet(TSMBuffer bufp, TSMLoc obj, const char *value, int length)
{
  return URLPartSet(bufp, obj, value, length, &URL::user_set);
}

const char *
TSUrlPasswordGet(TSMBuffer bufp, TSMLoc obj, int *length)
{
  return URLPartGet(bufp, obj, length, &URL::password_get);
}

TSReturnCode
TSUrlPasswordSet(TSMBuffer bufp, TSMLoc obj, const char *value, int length)
{
  if (sdk_sanity_check_null_ptr((void *) value) == TS_SUCCESS)
    return URLPartSet(bufp, obj, value, length, &URL::password_set);
  return TS_ERROR;
}

const char *
TSUrlHostGet(TSMBuffer bufp, TSMLoc obj, int *length)
{
  return URLPartGet(bufp, obj, length, &URL::host_get);
}

TSReturnCode
TSUrlHostSet(TSMBuffer bufp, TSMLoc obj, const char *value, int length)
{
  if (sdk_sanity_check_null_ptr((void *) value) == TS_SUCCESS)
    return URLPartSet(bufp, obj, value, length, &URL::host_set);
  return TS_ERROR;
}

int
TSUrlPortGet(TSMBuffer bufp, TSMLoc obj)
{
  if ((sdk_sanity_check_mbuffer(bufp) != TS_SUCCESS) || (sdk_sanity_check_url_handle(obj) != TS_SUCCESS))
    return TS_ERROR;

  URL u;
  u.m_heap = ((HdrHeapSDKHandle *) bufp)->m_heap;
  u.m_url_impl = (URLImpl *) obj;

  return u.port_get();
}

TSReturnCode
TSUrlPortSet(TSMBuffer bufp, TSMLoc obj, int port)
{
  // Allow to modify the buffer only
  // if bufp is modifiable. If bufp is not modifiable return
  // TS_ERROR. If allowed, return TS_SUCCESS. Changed the
  // return value of function from void to TSReturnCode.
  if ((sdk_sanity_check_mbuffer(bufp) == TS_SUCCESS) &&
      (sdk_sanity_check_url_handle(obj) == TS_SUCCESS) && isWriteable(bufp) && (port > 0)) {
    URL u;

    u.m_heap = ((HdrHeapSDKHandle *) bufp)->m_heap;
    u.m_url_impl = (URLImpl *) obj;
    u.port_set(port);
    return TS_SUCCESS;
  }
  return TS_ERROR;
}

/* FTP and HTTP specific URLs  */

const char *
TSUrlPathGet(TSMBuffer bufp, TSMLoc obj, int *length)
{
  return URLPartGet(bufp, obj, length, &URL::path_get);
}

TSReturnCode
TSUrlPathSet(TSMBuffer bufp, TSMLoc obj, const char *value, int length)
{
  if (sdk_sanity_check_null_ptr((void *) value) == TS_SUCCESS)
    return URLPartSet(bufp, obj, value, length, &URL::path_set);
  return TS_ERROR;
}

/* FTP specific URLs */

int
TSUrlFtpTypeGet(TSMBuffer bufp, TSMLoc obj)
{
  if ((sdk_sanity_check_mbuffer(bufp) != TS_SUCCESS) || (sdk_sanity_check_url_handle(obj) != TS_SUCCESS))
    return TS_ERROR;

  URL u;
  u.m_heap = ((HdrHeapSDKHandle *) bufp)->m_heap;
  u.m_url_impl = (URLImpl *) obj;
  return u.type_get();
}

TSReturnCode
TSUrlFtpTypeSet(TSMBuffer bufp, TSMLoc obj, int type)
{
  // Allow to modify the buffer only
  // if bufp is modifiable. If bufp is not modifiable return
  // TS_ERROR. If allowed, return TS_SUCCESS. Changed the
  // return value of function from void to TSReturnCode.

  //The valid values are : 0, 65('A'), 97('a'),
  //69('E'), 101('e'), 73 ('I') and 105('i').

  if ((sdk_sanity_check_mbuffer(bufp) == TS_SUCCESS) &&
      (sdk_sanity_check_url_handle(obj) == TS_SUCCESS) &&
      (type == 0 || type == 'A' || type == 'E' || type == 'I' || type == 'a' || type == 'i' || type == 'e') &&
      isWriteable(bufp)) {
    URL u;

    u.m_heap = ((HdrHeapSDKHandle *) bufp)->m_heap;
    u.m_url_impl = (URLImpl *) obj;
    u.type_set(type);
    return TS_SUCCESS;
  }
  return TS_ERROR;
}

/* HTTP specific URLs */

const char *
TSUrlHttpParamsGet(TSMBuffer bufp, TSMLoc obj, int *length)
{
  return URLPartGet(bufp, obj, length, &URL::params_get);
}

TSReturnCode
TSUrlHttpParamsSet(TSMBuffer bufp, TSMLoc obj, const char *value, int length)
{
  if (sdk_sanity_check_null_ptr((void *) value) == TS_SUCCESS)
    return URLPartSet(bufp, obj, value, length, &URL::params_set);
  return TS_ERROR;

}

const char *
TSUrlHttpQueryGet(TSMBuffer bufp, TSMLoc obj, int *length)
{
  return URLPartGet(bufp, obj, length, &URL::query_get);
}

TSReturnCode
TSUrlHttpQuerySet(TSMBuffer bufp, TSMLoc obj, const char *value, int length)
{
  if (sdk_sanity_check_null_ptr((void *) value) == TS_SUCCESS)
    return URLPartSet(bufp, obj, value, length, &URL::query_set);
  return TS_ERROR;
}

const char *
TSUrlHttpFragmentGet(TSMBuffer bufp, TSMLoc obj, int *length)
{
  return URLPartGet(bufp, obj, length, &URL::fragment_get);
}

TSReturnCode
TSUrlHttpFragmentSet(TSMBuffer bufp, TSMLoc obj, const char *value, int length)
{
  if (sdk_sanity_check_null_ptr((void *) value) == TS_SUCCESS)
    return URLPartSet(bufp, obj, value, length, &URL::fragment_set);
  return TS_ERROR;
}

////////////////////////////////////////////////////////////////////
//
// MIME Headers
//
////////////////////////////////////////////////////////////////////

/**************/
/* MimeParser */
/**************/

TSMimeParser
TSMimeParserCreate()
{
  TSMimeParser parser;

  parser = xmalloc(sizeof(MIMEParser));
  if (sdk_sanity_check_mime_parser(parser) != TS_SUCCESS) {
    xfree(parser);
    return (TSMimeParser) TS_ERROR_PTR;
  }
  mime_parser_init((MIMEParser *) parser);

  return parser;
}

TSReturnCode
TSMimeParserClear(TSMimeParser parser)
{
  if (sdk_sanity_check_mime_parser(parser) != TS_SUCCESS)
    return TS_ERROR;

  mime_parser_clear((MIMEParser *) parser);
  return TS_SUCCESS;
}

TSReturnCode
TSMimeParserDestroy(TSMimeParser parser)
{
  if (sdk_sanity_check_mime_parser(parser) != TS_SUCCESS)
    return TS_ERROR;

  mime_parser_clear((MIMEParser *) parser);
  xfree(parser);
  return TS_SUCCESS;
}

/***********/
/* MimeHdr */
/***********/

// TSMBuffer: pointers to HdrHeapSDKHandle objects
// TSMLoc:    pointers to MIMEFieldSDKHandle objects

TSMLoc
TSMimeHdrCreate(TSMBuffer bufp)
{
  // Allow to modify the buffer only
  // if bufp is modifiable. If bufp is not modifiable return
  // TS_ERROR. If not allowed, return NULL.
  // Changed the return value for SDK3.0 from NULL to TS_ERROR_PTR.
  if ((sdk_sanity_check_mbuffer(bufp) == TS_SUCCESS) && isWriteable(bufp))
    return (TSMLoc) mime_hdr_create(((HdrHeapSDKHandle *) bufp)->m_heap);
  return (TSMLoc) TS_ERROR_PTR;
}

TSReturnCode
TSMimeHdrDestroy(TSMBuffer bufp, TSMLoc obj)
{
  // Allow to modify the buffer only
  // if bufp is modifiable. If bufp is not modifiable return
  // TS_ERROR. If allowed, return TS_SUCCESS. Changed the
  // return value of function from void to TSReturnCode.
  if ((sdk_sanity_check_mbuffer(bufp) == TS_SUCCESS) &&
      ((sdk_sanity_check_mime_hdr_handle(obj) == TS_SUCCESS) || (sdk_sanity_check_http_hdr_handle(obj) == TS_SUCCESS))
      && isWriteable(bufp)) {
    MIMEHdrImpl *mh = _hdr_mloc_to_mime_hdr_impl(obj);

    mime_hdr_destroy(((HdrHeapSDKHandle *) bufp)->m_heap, mh);
    return TS_SUCCESS;
  }
  return TS_ERROR;
}

TSMLoc
TSMimeHdrClone(TSMBuffer dest_bufp, TSMBuffer src_bufp, TSMLoc src_hdr)
{
  // Allow to modify the buffer only
  // if bufp is modifiable. If bufp is not modifiable return
  // TS_ERROR. If not allowed, return NULL.
  if ((sdk_sanity_check_mbuffer(dest_bufp) == TS_SUCCESS) &&
      (sdk_sanity_check_mbuffer(src_bufp) == TS_SUCCESS) &&
      ((sdk_sanity_check_mime_hdr_handle(src_hdr) == TS_SUCCESS) || (sdk_sanity_check_http_hdr_handle(src_hdr) == TS_SUCCESS)) &&
      isWriteable(dest_bufp)) {
    HdrHeap *s_heap, *d_heap;
    MIMEHdrImpl *s_mh, *d_mh;

    s_heap = ((HdrHeapSDKHandle *) src_bufp)->m_heap;
    d_heap = ((HdrHeapSDKHandle *) dest_bufp)->m_heap;
    s_mh = _hdr_mloc_to_mime_hdr_impl(src_hdr);

    d_mh = mime_hdr_clone(s_mh, s_heap, d_heap, (s_heap != d_heap));
    return ((TSMLoc) d_mh);
  }
  return (TSMLoc) TS_ERROR_PTR;
}

TSReturnCode
TSMimeHdrCopy(TSMBuffer dest_bufp, TSMLoc dest_obj, TSMBuffer src_bufp, TSMLoc src_obj)
{
  // Allow to modify the buffer only
  // if bufp is modifiable. If bufp is not modifiable return
  // TS_ERROR. If allowed, return TS_SUCCESS. Changed the
  // return value of function from void to TSReturnCode.
  if ((sdk_sanity_check_mbuffer(src_bufp) == TS_SUCCESS) &&
      (sdk_sanity_check_mbuffer(dest_bufp) == TS_SUCCESS) &&
      ((sdk_sanity_check_mime_hdr_handle(src_obj) == TS_SUCCESS) ||
       (sdk_sanity_check_http_hdr_handle(src_obj) == TS_SUCCESS)) &&
      ((sdk_sanity_check_mime_hdr_handle(dest_obj) == TS_SUCCESS) ||
       (sdk_sanity_check_http_hdr_handle(dest_obj) == TS_SUCCESS)) && isWriteable(dest_bufp)) {
    HdrHeap *s_heap, *d_heap;
    MIMEHdrImpl *s_mh, *d_mh;

    s_heap = ((HdrHeapSDKHandle *) src_bufp)->m_heap;
    d_heap = ((HdrHeapSDKHandle *) dest_bufp)->m_heap;
    s_mh = _hdr_mloc_to_mime_hdr_impl(src_obj);
    d_mh = _hdr_mloc_to_mime_hdr_impl(dest_obj);

    mime_hdr_fields_clear(d_heap, d_mh);
    mime_hdr_copy_onto(s_mh, s_heap, d_mh, d_heap, (s_heap != d_heap));
    return TS_SUCCESS;
  }
  return TS_ERROR;
}

TSReturnCode
TSMimeHdrPrint(TSMBuffer bufp, TSMLoc obj, TSIOBuffer iobufp)
{
  if ((sdk_sanity_check_mbuffer(bufp) == TS_SUCCESS) &&
      ((sdk_sanity_check_mime_hdr_handle(obj) == TS_SUCCESS) || (sdk_sanity_check_http_hdr_handle(obj) == TS_SUCCESS)) &&
      (sdk_sanity_check_iocore_structure(iobufp) == TS_SUCCESS)) {
    HdrHeap *heap = ((HdrHeapSDKHandle *) bufp)->m_heap;
    MIMEHdrImpl *mh = _hdr_mloc_to_mime_hdr_impl(obj);
    MIOBuffer *b = (MIOBuffer *) iobufp;
    IOBufferBlock *blk;
    int bufindex;
    int tmp, dumpoffset = 0;
    int done;

    do {
      blk = b->get_current_block();
      if (!blk || blk->write_avail() == 0) {
        b->add_block();
        blk = b->get_current_block();
      }

      bufindex = 0;
      tmp = dumpoffset;
      done = mime_hdr_print(heap, mh, blk->end(), blk->write_avail(), &bufindex, &tmp);

      dumpoffset += bufindex;
      b->fill(bufindex);
    } while (!done);
    return TS_SUCCESS;
  }
  return TS_ERROR;
}

int
TSMimeHdrParse(TSMimeParser parser, TSMBuffer bufp, TSMLoc obj, const char **start, const char *end)
{
  if ((sdk_sanity_check_mbuffer(bufp) != TS_SUCCESS) ||
      ((sdk_sanity_check_mime_hdr_handle(obj) != TS_SUCCESS) && (sdk_sanity_check_http_hdr_handle(obj) != TS_SUCCESS))
      || (start == NULL) || (*start == NULL) || (!isWriteable(bufp)))
    return TS_PARSE_ERROR;

  MIMEHdrImpl *mh = _hdr_mloc_to_mime_hdr_impl(obj);

  return mime_parser_parse((MIMEParser *) parser, ((HdrHeapSDKHandle *) bufp)->m_heap, mh, start, end, false, false);
}

int
TSMimeHdrLengthGet(TSMBuffer bufp, TSMLoc obj)
{
  if ((sdk_sanity_check_mbuffer(bufp) == TS_SUCCESS) &&
      ((sdk_sanity_check_mime_hdr_handle(obj) == TS_SUCCESS) || (sdk_sanity_check_http_hdr_handle(obj) == TS_SUCCESS))) {
    MIMEHdrImpl *mh = _hdr_mloc_to_mime_hdr_impl(obj);

    return mime_hdr_length_get(mh);
  }
  return TS_ERROR;
}

TSReturnCode
TSMimeHdrFieldsClear(TSMBuffer bufp, TSMLoc obj)
{
  // Allow to modify the buffer only
  // if bufp is modifiable. If bufp is not modifiable return
  // TS_ERROR. If allowed, return TS_SUCCESS. Changed the
  // return value of function from void to TSReturnCode.
  if ((sdk_sanity_check_mbuffer(bufp) == TS_SUCCESS) &&
      ((sdk_sanity_check_mime_hdr_handle(obj) == TS_SUCCESS) || (sdk_sanity_check_http_hdr_handle(obj) == TS_SUCCESS))
      && isWriteable(bufp)) {
    MIMEHdrImpl *mh = _hdr_mloc_to_mime_hdr_impl(obj);

    mime_hdr_fields_clear(((HdrHeapSDKHandle *) bufp)->m_heap, mh);
    return TS_SUCCESS;
  }
  return TS_ERROR;
}

int
TSMimeHdrFieldsCount(TSMBuffer bufp, TSMLoc obj)
{
  if ((sdk_sanity_check_mbuffer(bufp) == TS_SUCCESS) &&
      ((sdk_sanity_check_mime_hdr_handle(obj) == TS_SUCCESS) || (sdk_sanity_check_http_hdr_handle(obj) == TS_SUCCESS))) {
    MIMEHdrImpl *mh = _hdr_mloc_to_mime_hdr_impl(obj);

    return mime_hdr_fields_count(mh);
  }
  return TS_ERROR;
}

/* TODO: These are supposedly obsoleted, but yet used all over the place in here ... */

/*************/
/* MimeField */
/*************/
const char *
TSMimeFieldValueGet(TSMBuffer bufp, TSMLoc field_obj, int idx, int *value_len_ptr)
{
  if ((sdk_sanity_check_mbuffer(bufp) == TS_SUCCESS) && (sdk_sanity_check_field_handle(field_obj) == TS_SUCCESS)) {
    MIMEFieldSDKHandle *handle = (MIMEFieldSDKHandle *) field_obj;
    const char *value_str;
    int compat_length = 0;

    if (value_len_ptr == NULL)
      value_len_ptr = &compat_length;

    if (idx >= 0) {
      value_str = mime_field_value_get_comma_val(handle->field_ptr, value_len_ptr, idx);
    } else {
      value_str = mime_field_value_get(handle->field_ptr, value_len_ptr);
      if (value_str == NULL)
        value_str = "";           // don't return NULL for whole value
    }

    return ((HdrHeapSDKHandle *) bufp)->make_sdk_string(value_str, *value_len_ptr);
  }
  return NULL;
}

void
TSMimeFieldValueSet(TSMBuffer bufp, TSMLoc field_obj, int idx, const char *value, int length)
{
  if ((sdk_sanity_check_mbuffer(bufp) == TS_SUCCESS) && (sdk_sanity_check_field_handle(field_obj) == TS_SUCCESS)) {
    if (value == NULL) {
      value = "";
      length = 0;
    }
    if (length == -1)
      length = strlen(value);

    MIMEFieldSDKHandle *handle = (MIMEFieldSDKHandle *) field_obj;
    HdrHeap *heap = ((HdrHeapSDKHandle *) bufp)->m_heap;

    if (idx >= 0)
      mime_field_value_set_comma_val(heap, handle->mh, handle->field_ptr, idx, value, length);
    else
      mime_field_value_set(heap, handle->mh, handle->field_ptr, value, length, true);
  }
}

TSMLoc
TSMimeFieldValueInsert(TSMBuffer bufp, TSMLoc field_obj, const char *value, int length, int idx)
{
  if ((sdk_sanity_check_mbuffer(bufp) == TS_SUCCESS) && (sdk_sanity_check_field_handle(field_obj) == TS_SUCCESS)) {
    if (length == -1)
      length = strlen(value);

    MIMEFieldSDKHandle *handle = (MIMEFieldSDKHandle *) field_obj;
    HdrHeap *heap = ((HdrHeapSDKHandle *) bufp)->m_heap;

    mime_field_value_insert_comma_val(heap, handle->mh, handle->field_ptr, idx, value, length);
    return TS_NULL_MLOC;
  }

  return TS_NULL_MLOC; // TODO: ??? What should this be ?
}


/****************/
/* MimeHdrField */
/****************/

// TSMBuffer: pointers to HdrHeapSDKHandle objects
// TSMLoc:    pointers to MIMEFieldSDKHandle objects

int
TSMimeHdrFieldEqual(TSMBuffer bufp, TSMLoc hdr_obj, TSMLoc field1_obj, TSMLoc field2_obj)
{
  if ((sdk_sanity_check_mbuffer(bufp) == TS_SUCCESS) &&
      (sdk_sanity_check_field_handle(field1_obj, hdr_obj) == TS_SUCCESS) &&
      (sdk_sanity_check_field_handle(field2_obj, hdr_obj) == TS_SUCCESS)) {
    MIMEFieldSDKHandle *field1_handle = (MIMEFieldSDKHandle *) field1_obj;
    MIMEFieldSDKHandle *field2_handle = (MIMEFieldSDKHandle *) field2_obj;

    if ((field1_handle == NULL) || (field2_handle == NULL))
      return (field1_handle == field2_handle);
    return (field1_handle->field_ptr == field2_handle->field_ptr);
  }
  return 0;
}

TSMLoc
TSMimeHdrFieldGet(TSMBuffer bufp, TSMLoc hdr_obj, int idx)
{

  if ((sdk_sanity_check_mbuffer(bufp) == TS_SUCCESS) &&
      ((sdk_sanity_check_mime_hdr_handle(hdr_obj) == TS_SUCCESS) || (sdk_sanity_check_http_hdr_handle(hdr_obj) == TS_SUCCESS)) &&
      (idx >= 0)) {
    MIMEHdrImpl *mh = _hdr_mloc_to_mime_hdr_impl(hdr_obj);
    MIMEField *f = mime_hdr_field_get(mh, idx);

    if (f == NULL)
      return TS_NULL_MLOC;

    MIMEFieldSDKHandle *h = sdk_alloc_field_handle(bufp, mh);

    h->field_ptr = f;
    return h;
  }
  return (TSMLoc)TS_ERROR_PTR;
}

TSMLoc
TSMimeHdrFieldFind(TSMBuffer bufp, TSMLoc hdr_obj, const char *name, int length)
{
  if ((sdk_sanity_check_mbuffer(bufp) == TS_SUCCESS) &&
      ((sdk_sanity_check_mime_hdr_handle(hdr_obj) == TS_SUCCESS) || (sdk_sanity_check_http_hdr_handle(hdr_obj) == TS_SUCCESS)) &&
      (name != NULL)) {
    if (length == -1)
      length = strlen(name);

    MIMEHdrImpl *mh = _hdr_mloc_to_mime_hdr_impl(hdr_obj);
    MIMEField *f = mime_hdr_field_find(mh, name, length);

    if (f == NULL)
      return TS_NULL_MLOC;

    MIMEFieldSDKHandle *h = sdk_alloc_field_handle(bufp, mh);
    h->field_ptr = f;
    return h;
  }
  return (TSMLoc)TS_ERROR_PTR;
}

TSReturnCode
TSMimeHdrFieldAppend(TSMBuffer bufp, TSMLoc mh_mloc, TSMLoc field_mloc)
{
  // Allow to modify the buffer only
  // if bufp is modifiable. If bufp is not modifiable return
  // TS_ERROR. If allowed, return TS_SUCCESS. Changed the
  // return value of function from void to TSReturnCode.
  if ((sdk_sanity_check_mbuffer(bufp) == TS_SUCCESS) &&
      ((sdk_sanity_check_mime_hdr_handle(mh_mloc) == TS_SUCCESS) || (sdk_sanity_check_http_hdr_handle(mh_mloc) == TS_SUCCESS)) &&
      (sdk_sanity_check_field_handle(field_mloc) == TS_SUCCESS) && isWriteable(bufp)) {
    MIMEField *mh_field;
    MIMEHdrImpl *mh = _hdr_mloc_to_mime_hdr_impl(mh_mloc);
    MIMEFieldSDKHandle *field_handle = (MIMEFieldSDKHandle *) field_mloc;

    //////////////////////////////////////////////////////////////////////
    // The field passed in field_mloc might have been allocated from    //
    // inside a MIME header (the correct way), or it might have been    //
    // created in isolation as a "standalone field" (the old way).      //
    //                                                                  //
    // If it's a standalone field (the associated mime header is NULL), //
    // then we need to now allocate a real field inside the header,     //
    // copy over the data, and convert the standalone field into a      //
    // forwarding pointer to the real field, in case it's used again    //
    //////////////////////////////////////////////////////////////////////

    if (field_handle->mh == NULL) {
      HdrHeap *heap = (HdrHeap *) (((HdrHeapSDKHandle *) bufp)->m_heap);

      // allocate a new hdr field and copy any pre-set info
      mh_field = mime_field_create(heap, mh);

      // FIX: is it safe to copy everything over?
      memcpy(mh_field, field_handle->field_ptr, sizeof(MIMEField));

      // now set up the forwarding ptr from standalone field to hdr field
      field_handle->mh = mh;
      field_handle->field_ptr = mh_field;
    }

    ink_assert(field_handle->mh == mh);
    ink_assert(field_handle->field_ptr->m_ptr_name);

    mime_hdr_field_attach(mh, field_handle->field_ptr, 1, NULL);
    return TS_SUCCESS;
  }
  return TS_ERROR;
}

TSReturnCode
TSMimeHdrFieldRemove(TSMBuffer bufp, TSMLoc mh_mloc, TSMLoc field_mloc)
{
  // Allow to modify the buffer only
  // if bufp is modifiable. If bufp is not modifiable return
  // TS_ERROR. If allowed, return TS_SUCCESS. Changed the
  // return value of function from void to TSReturnCode.
  if ((sdk_sanity_check_mbuffer(bufp) == TS_SUCCESS) &&
      ((sdk_sanity_check_mime_hdr_handle(mh_mloc) == TS_SUCCESS) ||
       (sdk_sanity_check_http_hdr_handle(mh_mloc) == TS_SUCCESS)) &&
      (sdk_sanity_check_field_handle(field_mloc, mh_mloc) == TS_SUCCESS) && isWriteable(bufp)) {
    MIMEFieldSDKHandle *field_handle = (MIMEFieldSDKHandle *) field_mloc;

    if (field_handle->mh != NULL) {
      MIMEHdrImpl *mh = _hdr_mloc_to_mime_hdr_impl(mh_mloc);
      ink_assert(mh == field_handle->mh);
      sdk_sanity_check_field_handle(field_mloc, mh_mloc);
      mime_hdr_field_detach(mh, field_handle->field_ptr, false);        // only detach this dup
    }
    return TS_SUCCESS;
  }
  return TS_ERROR;
}

TSReturnCode
TSMimeHdrFieldDestroy(TSMBuffer bufp, TSMLoc mh_mloc, TSMLoc field_mloc)
{
  // Allow to modify the buffer only
  // if bufp is modifiable. If bufp is not modifiable return
  // TS_ERROR. If allowed, return TS_SUCCESS. Changed the
  // return value of function from void to TSReturnCode.
  if ((sdk_sanity_check_mbuffer(bufp) == TS_SUCCESS) &&
      ((sdk_sanity_check_mime_hdr_handle(mh_mloc) == TS_SUCCESS) || (sdk_sanity_check_http_hdr_handle(mh_mloc) == TS_SUCCESS)) &&
      (sdk_sanity_check_field_handle(field_mloc, mh_mloc) == TS_SUCCESS) && isWriteable(bufp)) {
    MIMEFieldSDKHandle *field_handle = (MIMEFieldSDKHandle *) field_mloc;

    if (field_handle->mh == NULL) {      // standalone field
      MIMEField *field_ptr = field_handle->field_ptr;
      ink_assert(field_ptr->m_readiness != MIME_FIELD_SLOT_READINESS_DELETED);
      sdk_free_standalone_field(bufp, field_ptr);
    } else if (field_handle->mh != NULL) {
      MIMEHdrImpl *mh = _hdr_mloc_to_mime_hdr_impl(mh_mloc);
      HdrHeap *heap = (HdrHeap *) (((HdrHeapSDKHandle *) bufp)->m_heap);

      ink_assert(mh == field_handle->mh);
      sdk_sanity_check_field_handle(field_mloc, mh_mloc);

      // detach and delete this field, but not all dups
      mime_hdr_field_delete(heap, mh, field_handle->field_ptr, false);
    }
    // for consistence, the handle will not be released here.
    // users will be required to do it.

    //sdk_free_field_handle(bufp, field_handle);
    return TS_SUCCESS;
  }
  return TS_ERROR;
}

TSMLoc
TSMimeHdrFieldCreate(TSMBuffer bufp, TSMLoc mh_mloc)
{
  // Allow to modify the buffer only
  // if bufp is modifiable. If bufp is not modifiable return
  // TS_ERROR. If not allowed, return NULL.
  // Changed the return value to TS_ERROR_PTR from NULL in case of errors.
  if ((sdk_sanity_check_mbuffer(bufp) == TS_SUCCESS) &&
      ((sdk_sanity_check_mime_hdr_handle(mh_mloc) == TS_SUCCESS) ||
       (sdk_sanity_check_http_hdr_handle(mh_mloc) == TS_SUCCESS)) && isWriteable(bufp)) {
    MIMEHdrImpl *mh = _hdr_mloc_to_mime_hdr_impl(mh_mloc);
    HdrHeap *heap = (HdrHeap *) (((HdrHeapSDKHandle *) bufp)->m_heap);
    MIMEFieldSDKHandle *h = sdk_alloc_field_handle(bufp, mh);

    h->field_ptr = mime_field_create(heap, mh);
    return h;
  }
  return (TSMLoc)TS_ERROR_PTR;
}

TSMLoc
TSMimeHdrFieldCreateNamed(TSMBuffer bufp, TSMLoc mh_mloc, const char *name, int name_len)
{
  if (sdk_sanity_check_mbuffer(bufp) == TS_SUCCESS) {
    if (name_len == -1)
      name_len = strlen(name);

    MIMEHdrImpl *mh = _hdr_mloc_to_mime_hdr_impl(mh_mloc);
    HdrHeap *heap = (HdrHeap *) (((HdrHeapSDKHandle *) bufp)->m_heap);
    MIMEFieldSDKHandle *h = sdk_alloc_field_handle(bufp, mh);
    h->field_ptr = mime_field_create_named(heap, mh, name, name_len);
    return h;
  }
  return TS_NULL_MLOC;
}

TSReturnCode
TSMimeHdrFieldCopy(TSMBuffer dest_bufp, TSMLoc dest_hdr, TSMLoc dest_field,
                    TSMBuffer src_bufp, TSMLoc src_hdr, TSMLoc src_field)
{
  // Allow to modify the buffer only
  // if bufp is modifiable. If bufp is not modifiable return
  // TS_ERROR. If allowed, return TS_SUCCESS. Changed the
  // return value of function from void to TSReturnCode.
  if ((sdk_sanity_check_mbuffer(src_bufp) == TS_SUCCESS) &&
      (sdk_sanity_check_mbuffer(dest_bufp) == TS_SUCCESS) &&
      ((sdk_sanity_check_mime_hdr_handle(src_hdr) == TS_SUCCESS) ||
       (sdk_sanity_check_http_hdr_handle(src_hdr) == TS_SUCCESS)) &&
      ((sdk_sanity_check_mime_hdr_handle(dest_hdr) == TS_SUCCESS) ||
       (sdk_sanity_check_http_hdr_handle(dest_hdr) == TS_SUCCESS)) &&
      (sdk_sanity_check_field_handle(src_field, src_hdr) == TS_SUCCESS) &&
      (sdk_sanity_check_field_handle(dest_field, dest_hdr) == TS_SUCCESS) && isWriteable(dest_bufp)) {
    bool dest_attached;
    MIMEFieldSDKHandle *s_handle = (MIMEFieldSDKHandle *) src_field;
    MIMEFieldSDKHandle *d_handle = (MIMEFieldSDKHandle *) dest_field;
    HdrHeap *d_heap = ((HdrHeapSDKHandle *) dest_bufp)->m_heap;

    // FIX: This tortuous detach/change/attach algorithm is due to the
    //      fact that we can't change the name of an attached header (assertion)

    // TODO: This is never used ... is_live() has no side effects, so this should be ok
    // to not call, so commented out
    // src_attached = (s_handle->mh && s_handle->field_ptr->is_live());
    dest_attached = (d_handle->mh && d_handle->field_ptr->is_live());

    if (dest_attached)
      mime_hdr_field_detach(d_handle->mh, d_handle->field_ptr, false);

    mime_field_name_value_set(d_heap, d_handle->mh, d_handle->field_ptr,
                              s_handle->field_ptr->m_wks_idx,
                              s_handle->field_ptr->m_ptr_name,
                              s_handle->field_ptr->m_len_name,
                              s_handle->field_ptr->m_ptr_value, s_handle->field_ptr->m_len_value, 0, 0, true);

    if (dest_attached)
      mime_hdr_field_attach(d_handle->mh, d_handle->field_ptr, 1, NULL);
    return TS_SUCCESS;
  }
  return TS_ERROR;
}

TSMLoc
TSMimeHdrFieldClone(TSMBuffer dest_bufp, TSMLoc dest_hdr, TSMBuffer src_bufp, TSMLoc src_hdr, TSMLoc src_field)
{
  // Allow to modify the buffer only
  // if bufp is modifiable. If bufp is not modifiable return
  // TS_ERROR. If not allowed, return NULL.
  if ((sdk_sanity_check_mbuffer(dest_bufp) == TS_SUCCESS) &&
      (sdk_sanity_check_mbuffer(src_bufp) == TS_SUCCESS) &&
      ((sdk_sanity_check_mime_hdr_handle(dest_hdr) == TS_SUCCESS) || (sdk_sanity_check_http_hdr_handle(dest_hdr) == TS_SUCCESS)) &&
      ((sdk_sanity_check_mime_hdr_handle(src_hdr) == TS_SUCCESS) || (sdk_sanity_check_http_hdr_handle(src_hdr) == TS_SUCCESS)) &&
      (sdk_sanity_check_field_handle(src_field, src_hdr) == TS_SUCCESS) && isWriteable(dest_bufp)) {
    TSMLoc dest_field = TSMimeHdrFieldCreate(dest_bufp, dest_hdr);

    if (sdk_sanity_check_field_handle(dest_field, dest_hdr) == TS_SUCCESS) {
      TSMimeHdrFieldCopy(dest_bufp, dest_hdr, dest_field, src_bufp, src_hdr, src_field);
      return dest_field;
    }
  }
  return (TSMLoc)TS_ERROR_PTR;
}

TSReturnCode
TSMimeHdrFieldCopyValues(TSMBuffer dest_bufp, TSMLoc dest_hdr, TSMLoc dest_field,
                          TSMBuffer src_bufp, TSMLoc src_hdr, TSMLoc src_field)
{
  // Allow to modify the buffer only
  // if bufp is modifiable. If bufp is not modifiable return
  // TS_ERROR. If allowed, return TS_SUCCESS. Changed the
  // return value of function from void to TSReturnCode.
  if ((sdk_sanity_check_mbuffer(src_bufp) == TS_SUCCESS) &&
      (sdk_sanity_check_mbuffer(dest_bufp) == TS_SUCCESS) &&
      ((sdk_sanity_check_mime_hdr_handle(src_hdr) == TS_SUCCESS) ||
       (sdk_sanity_check_http_hdr_handle(src_hdr) == TS_SUCCESS)) &&
      ((sdk_sanity_check_mime_hdr_handle(dest_hdr) == TS_SUCCESS) ||
       (sdk_sanity_check_http_hdr_handle(dest_hdr) == TS_SUCCESS)) &&
      (sdk_sanity_check_field_handle(src_field, src_hdr) == TS_SUCCESS) &&
      (sdk_sanity_check_field_handle(dest_field, dest_hdr) == TS_SUCCESS) && isWriteable(dest_bufp)) {

    MIMEFieldSDKHandle *s_handle = (MIMEFieldSDKHandle *) src_field;
    MIMEFieldSDKHandle *d_handle = (MIMEFieldSDKHandle *) dest_field;
    HdrHeap *d_heap = ((HdrHeapSDKHandle *) dest_bufp)->m_heap;
    MIMEField *s_field, *d_field;

    s_field = s_handle->field_ptr;
    d_field = d_handle->field_ptr;
    mime_field_value_set(d_heap, d_handle->mh, d_field, s_field->m_ptr_value, s_field->m_len_value, true);

    return TS_SUCCESS;
  } 
  return TS_ERROR;
}

// TODO: This is implemented horribly slowly, but who's using it anyway?
//       If we threaded all the MIMEFields, this function could be easier,
//       but we'd have to print dups in order and we'd need a flag saying
//       end of dup list or dup follows.
TSMLoc
TSMimeHdrFieldNext(TSMBuffer bufp, TSMLoc hdr, TSMLoc field)
{
  if ((sdk_sanity_check_mbuffer(bufp) == TS_SUCCESS) &&
      ((sdk_sanity_check_mime_hdr_handle(hdr) == TS_SUCCESS) || (sdk_sanity_check_http_hdr_handle(hdr) == TS_SUCCESS)) &&
      (sdk_sanity_check_field_handle(field, hdr) == TS_SUCCESS)) {
    MIMEFieldSDKHandle *handle = (MIMEFieldSDKHandle *) field;

    if (handle->mh == NULL)
      return TS_NULL_MLOC;

    int slotnum = mime_hdr_field_slotnum(handle->mh, handle->field_ptr);
    if (slotnum == -1)
      return TS_NULL_MLOC;

    while (1) {
      ++slotnum;
      MIMEField *f = mime_hdr_field_get_slotnum(handle->mh, slotnum);

      if (f == NULL)
        return TS_NULL_MLOC;
      if (f->is_live()) {
        MIMEFieldSDKHandle *h = sdk_alloc_field_handle(bufp, handle->mh);

        h->field_ptr = f;
        return h;
      }
    }
  }
  return (TSMLoc)TS_ERROR_PTR;
}

TSMLoc
TSMimeHdrFieldNextDup(TSMBuffer bufp, TSMLoc hdr, TSMLoc field)
{
  if ((sdk_sanity_check_mbuffer(bufp) != TS_SUCCESS) ||
      ((sdk_sanity_check_mime_hdr_handle(hdr) != TS_SUCCESS) && (sdk_sanity_check_http_hdr_handle(hdr) != TS_SUCCESS))
      || (sdk_sanity_check_field_handle(field, hdr) != TS_SUCCESS)) {
    return (TSMLoc)TS_ERROR_PTR;
  }

  MIMEHdrImpl *mh = _hdr_mloc_to_mime_hdr_impl(hdr);
  MIMEFieldSDKHandle *field_handle = (MIMEFieldSDKHandle *) field;
  MIMEField *next = field_handle->field_ptr->m_next_dup;
  if (next == NULL)
    return TS_NULL_MLOC;

  MIMEFieldSDKHandle *next_handle = sdk_alloc_field_handle(bufp, mh);
  next_handle->field_ptr = next;
  return (TSMLoc)next_handle;
}

int
TSMimeHdrFieldLengthGet(TSMBuffer bufp, TSMLoc hdr, TSMLoc field)
{
  if ((sdk_sanity_check_mbuffer(bufp) != TS_SUCCESS) ||
      ((sdk_sanity_check_mime_hdr_handle(hdr) != TS_SUCCESS) && (sdk_sanity_check_http_hdr_handle(hdr) != TS_SUCCESS)) ||
      (sdk_sanity_check_field_handle(field, hdr) != TS_SUCCESS)) {
    return TS_ERROR;
  }

  MIMEFieldSDKHandle *handle = (MIMEFieldSDKHandle *) field;
  return mime_field_length_get(handle->field_ptr);
}

const char *
TSMimeHdrFieldNameGet(TSMBuffer bufp, TSMLoc hdr, TSMLoc field, int *length)
{
  if ((sdk_sanity_check_mbuffer(bufp) != TS_SUCCESS) ||
      ((sdk_sanity_check_mime_hdr_handle(hdr) != TS_SUCCESS) && (sdk_sanity_check_http_hdr_handle(hdr) != TS_SUCCESS)) ||
      (sdk_sanity_check_field_handle(field, hdr) != TS_SUCCESS)) {
    return (const char *)TS_ERROR_PTR;
  }

  int name_len;
  const char *name_ptr;
  MIMEFieldSDKHandle *handle = (MIMEFieldSDKHandle *) field;

  name_ptr = mime_field_name_get(handle->field_ptr, &name_len);
  if (length)
    *length = name_len;
  return (((HdrHeapSDKHandle *)bufp)->make_sdk_string(name_ptr, name_len));
}

TSReturnCode
TSMimeHdrFieldNameSet(TSMBuffer bufp, TSMLoc hdr, TSMLoc field, const char *name, int length)
{
  // Allow to modify the buffer only
  // if bufp is modifiable. If bufp is not modifiable return
  // TS_ERROR. If allowed, return TS_SUCCESS. Changed the
  // return value of function from void to TSReturnCode.
  if ((sdk_sanity_check_mbuffer(bufp) == TS_SUCCESS) &&
      ((sdk_sanity_check_mime_hdr_handle(hdr) == TS_SUCCESS) || (sdk_sanity_check_http_hdr_handle(hdr) == TS_SUCCESS))
      && (sdk_sanity_check_field_handle(field, hdr) == TS_SUCCESS) &&
      (sdk_sanity_check_null_ptr((void *) name) == TS_SUCCESS) && isWriteable(bufp)) {
    if (length == -1)
      length = strlen(name);

    MIMEFieldSDKHandle *handle = (MIMEFieldSDKHandle *) field;
    HdrHeap *heap = ((HdrHeapSDKHandle *) bufp)->m_heap;

    int attached = (handle->mh && handle->field_ptr->is_live());
    if (attached)
      mime_hdr_field_detach(handle->mh, handle->field_ptr, false);

    handle->field_ptr->name_set(heap, handle->mh, name, length);

    if (attached)
      mime_hdr_field_attach(handle->mh, handle->field_ptr, 1, NULL);
    return TS_SUCCESS;
  }
  return TS_ERROR;
}

TSReturnCode
TSMimeHdrFieldValuesClear(TSMBuffer bufp, TSMLoc hdr, TSMLoc field)
{
  // Allow to modify the buffer only
  // if bufp is modifiable. If bufp is not modifiable return
  // TS_ERROR. If allowed, return TS_SUCCESS. Changed the
  // return value of function from void to TSReturnCode.
  if ((sdk_sanity_check_mbuffer(bufp) == TS_SUCCESS) &&
      ((sdk_sanity_check_mime_hdr_handle(hdr) == TS_SUCCESS) || (sdk_sanity_check_http_hdr_handle(hdr) == TS_SUCCESS)) &&
      (sdk_sanity_check_field_handle(field, hdr) == TS_SUCCESS) && isWriteable(bufp)) {
    MIMEFieldSDKHandle *handle = (MIMEFieldSDKHandle *) field;
    HdrHeap *heap = ((HdrHeapSDKHandle *) bufp)->m_heap;

    /**
     * Modified the string value passed from an empty string ("") to NULL.
     * An empty string is also considered to be a token. The correct value of
     * the field after this function should be NULL.
     */
    mime_field_value_set(heap, handle->mh, handle->field_ptr, NULL, 0, 1);
    return TS_SUCCESS;
  }
  return TS_ERROR;
}

int
TSMimeHdrFieldValuesCount(TSMBuffer bufp, TSMLoc hdr, TSMLoc field)
{
  if ((sdk_sanity_check_mbuffer(bufp) == TS_SUCCESS) &&
      ((sdk_sanity_check_mime_hdr_handle(hdr) == TS_SUCCESS) || (sdk_sanity_check_http_hdr_handle(hdr) == TS_SUCCESS))
      && (sdk_sanity_check_field_handle(field, hdr) == TS_SUCCESS)) {
    MIMEFieldSDKHandle *handle = (MIMEFieldSDKHandle *) field;

    return mime_field_value_get_comma_val_count(handle->field_ptr);
  }
  return TS_ERROR;
}

TSReturnCode
TSMimeHdrFieldValueStringGet(TSMBuffer bufp, TSMLoc hdr, TSMLoc field, int idx, const char **value_ptr,
                             int *value_len_ptr) {
  if ((sdk_sanity_check_mbuffer(bufp) == TS_SUCCESS) &&
      ((sdk_sanity_check_mime_hdr_handle(hdr) == TS_SUCCESS) || (sdk_sanity_check_http_hdr_handle(hdr) == TS_SUCCESS))
      && (sdk_sanity_check_field_handle(field, hdr) == TS_SUCCESS) && (value_ptr != NULL) &&
      sdk_sanity_check_null_ptr((void *) value_len_ptr) == TS_SUCCESS) {
    *value_ptr = TSMimeFieldValueGet(bufp, field, idx, value_len_ptr);
    return TS_SUCCESS;
  }
  return TS_ERROR;
}

TSReturnCode
TSMimeHdrFieldValueDateGet(TSMBuffer bufp, TSMLoc hdr, TSMLoc field, time_t *value_ptr)
{
  if ((sdk_sanity_check_mbuffer(bufp) == TS_SUCCESS) &&
      ((sdk_sanity_check_mime_hdr_handle(hdr) == TS_SUCCESS) || (sdk_sanity_check_http_hdr_handle(hdr) == TS_SUCCESS)) &&
      (sdk_sanity_check_field_handle(field, hdr) == TS_SUCCESS) && (value_ptr != NULL)) {
    int value_len;
    const char *value_str = TSMimeFieldValueGet(bufp, field, -1, &value_len);

    if (value_str == NULL) {
      *value_ptr = (time_t) 0;
    } else {
      *value_ptr = mime_parse_date(value_str, value_str + value_len);
      ((HdrHeapSDKHandle *) bufp)->destroy_sdk_string((char *) value_str);
    }
    return TS_SUCCESS;
  }
  return TS_ERROR;
}

TSReturnCode
TSMimeHdrFieldValueIntGet(TSMBuffer bufp, TSMLoc hdr, TSMLoc field, int idx, int *value_ptr)
{
  if ((sdk_sanity_check_mbuffer(bufp) == TS_SUCCESS) &&
      ((sdk_sanity_check_mime_hdr_handle(hdr) == TS_SUCCESS) || (sdk_sanity_check_http_hdr_handle(hdr) == TS_SUCCESS)) &&
      (sdk_sanity_check_field_handle(field, hdr) == TS_SUCCESS) && (value_ptr != NULL)) {
    int value_len;
    const char *value_str = TSMimeFieldValueGet(bufp, field, idx, &value_len);

    if (value_str == NULL) {
      *value_ptr = 0;  // TODO: Hmmm, this is weird, but it's the way it worked before ...
    } else{
      *value_ptr = mime_parse_int(value_str, value_str + value_len);
      ((HdrHeapSDKHandle *) bufp)->destroy_sdk_string((char *) value_str);
    }
    return TS_SUCCESS;
  }
  return TS_ERROR;
}

TSReturnCode
TSMimeHdrFieldValueUintGet(TSMBuffer bufp, TSMLoc hdr, TSMLoc field, int idx, unsigned int *value_ptr)
{
  if ((sdk_sanity_check_mbuffer(bufp) == TS_SUCCESS) &&
      ((sdk_sanity_check_mime_hdr_handle(hdr) == TS_SUCCESS) || (sdk_sanity_check_http_hdr_handle(hdr) == TS_SUCCESS)) &&
      (sdk_sanity_check_field_handle(field, hdr) == TS_SUCCESS) && (value_ptr != NULL)) {
    int value_len;
    const char *value_str = TSMimeFieldValueGet(bufp, field, idx, &value_len);

    if (value_str == NULL) {
      *value_ptr = 0;
    } else {
      *value_ptr = mime_parse_uint(value_str, value_str + value_len);
      ((HdrHeapSDKHandle *) bufp)->destroy_sdk_string((char *) value_str);
    }
    return TS_SUCCESS;
  }
  return TS_ERROR;
}

TSReturnCode
TSMimeHdrFieldValueStringSet(TSMBuffer bufp, TSMLoc hdr, TSMLoc field, int idx, const char *value, int length)
{
  // Allow to modify the buffer only
  // if bufp is modifiable. If bufp is not modifiable return
  // TS_ERROR. If allowed, return TS_SUCCESS. Changed the
  // return value of function from void to TSReturnCode.
  if ((sdk_sanity_check_mbuffer(bufp) == TS_SUCCESS) &&
      ((sdk_sanity_check_mime_hdr_handle(hdr) == TS_SUCCESS) || (sdk_sanity_check_http_hdr_handle(hdr) == TS_SUCCESS)) &&
      (sdk_sanity_check_field_handle(field, hdr) == TS_SUCCESS) &&
      (sdk_sanity_check_null_ptr((void *) value) == TS_SUCCESS) && isWriteable(bufp)) {
    if (length == -1)
      length = strlen(value);
    TSMimeFieldValueSet(bufp, field, idx, value, length);
    return TS_SUCCESS;
  }
  return TS_ERROR;
}

TSReturnCode
TSMimeHdrFieldValueDateSet(TSMBuffer bufp, TSMLoc hdr, TSMLoc field, time_t value)
{
  // Allow to modify the buffer only
  // if bufp is modifiable. If bufp is not modifiable return
  // TS_ERROR. If allowed, return TS_SUCCESS. Changed the
  // return value of function from void to TSReturnCode.
  if ((sdk_sanity_check_mbuffer(bufp) == TS_SUCCESS) &&
      ((sdk_sanity_check_mime_hdr_handle(hdr) == TS_SUCCESS) || (sdk_sanity_check_http_hdr_handle(hdr) == TS_SUCCESS)) &&
      (sdk_sanity_check_field_handle(field, hdr) == TS_SUCCESS) && isWriteable(bufp)) {
    char tmp[33];
    int len = mime_format_date(tmp, value);

    // idx is ignored and we overwrite all existing values
    // TSMimeFieldValueSet(bufp, field_obj, idx, tmp, len);
    TSMimeFieldValueSet(bufp, field, -1, tmp, len);
    return TS_SUCCESS;
  }
  return TS_ERROR;
}

TSReturnCode
TSMimeHdrFieldValueIntSet(TSMBuffer bufp, TSMLoc hdr, TSMLoc field, int idx, int value)
{
  // Allow to modify the buffer only
  // if bufp is modifiable. If bufp is not modifiable return
  // TS_ERROR. If allowed, return TS_SUCCESS. Changed the
  // return value of function from void to TSReturnCode.
  if ((sdk_sanity_check_mbuffer(bufp) == TS_SUCCESS) &&
      ((sdk_sanity_check_mime_hdr_handle(hdr) == TS_SUCCESS) || (sdk_sanity_check_http_hdr_handle(hdr) == TS_SUCCESS)) &&
      (sdk_sanity_check_field_handle(field, hdr) == TS_SUCCESS) && isWriteable(bufp)) {
    char tmp[16];
    int len = mime_format_int(tmp, value, sizeof(tmp));

    TSMimeFieldValueSet(bufp, field, idx, tmp, len);
    return TS_SUCCESS;
  }
  return TS_ERROR;
}

TSReturnCode
TSMimeHdrFieldValueUintSet(TSMBuffer bufp, TSMLoc hdr, TSMLoc field, int idx, unsigned int value)
{
  // Allow to modify the buffer only
  // if bufp is modifiable. If bufp is not modifiable return
  // TS_ERROR. If allowed, return TS_SUCCESS. Changed the
  // return value of function from void to TSReturnCode.
  if ((sdk_sanity_check_mbuffer(bufp) == TS_SUCCESS) &&
      ((sdk_sanity_check_mime_hdr_handle(hdr) == TS_SUCCESS) || (sdk_sanity_check_http_hdr_handle(hdr) == TS_SUCCESS)) &&
      (sdk_sanity_check_field_handle(field, hdr) == TS_SUCCESS) && isWriteable(bufp)) {
    char tmp[16];
    int len = mime_format_uint(tmp, value, sizeof(tmp));

    TSMimeFieldValueSet(bufp, field, idx, tmp, len);
    return TS_SUCCESS;
  }
  return TS_ERROR;
}

TSReturnCode
TSMimeHdrFieldValueAppend(TSMBuffer bufp, TSMLoc hdr, TSMLoc field, int idx, const char *value, int length)
{
  // Allow to modify the buffer only
  // if bufp is modifiable. If bufp is not modifiable return
  // TS_ERROR. If allowed, return TS_SUCCESS. Changed the
  // return value of function from void to TSReturnCode.
  if ((sdk_sanity_check_mbuffer(bufp) == TS_SUCCESS) &&
      ((sdk_sanity_check_mime_hdr_handle(hdr) == TS_SUCCESS) || (sdk_sanity_check_http_hdr_handle(hdr) == TS_SUCCESS)) &&
      (sdk_sanity_check_field_handle(field, hdr) == TS_SUCCESS) && (idx >= 0) && (value != NULL) &&
      isWriteable(bufp)) {
    MIMEFieldSDKHandle *handle = (MIMEFieldSDKHandle *) field;
    HdrHeap *heap = ((HdrHeapSDKHandle *) bufp)->m_heap;

    if (length == -1)
      length = strlen(value);
    mime_field_value_extend_comma_val(heap, handle->mh, handle->field_ptr, idx, value, length);
    return TS_SUCCESS;
  }
  return TS_ERROR;
}

TSReturnCode
TSMimeHdrFieldValueStringInsert(TSMBuffer bufp, TSMLoc hdr, TSMLoc field, int idx, const char *value, int length)
{
  // Allow to modify the buffer only
  // if bufp is modifiable. If bufp is not modifiable return
  // TS_ERROR, else return TS_SUCCESS.
  if ((sdk_sanity_check_mbuffer(bufp) == TS_SUCCESS) &&
      ((sdk_sanity_check_mime_hdr_handle(hdr) == TS_SUCCESS) || (sdk_sanity_check_http_hdr_handle(hdr) == TS_SUCCESS)) &&
      (sdk_sanity_check_field_handle(field, hdr) == TS_SUCCESS) &&
      (sdk_sanity_check_null_ptr((void *) value) == TS_SUCCESS) && isWriteable(bufp)) {
    if (length == -1)
      length = strlen(value);
    TSMimeFieldValueInsert(bufp, field, value, length, idx);
    return TS_SUCCESS;
  }
  return TS_ERROR;
}

TSReturnCode
TSMimeHdrFieldValueIntInsert(TSMBuffer bufp, TSMLoc hdr, TSMLoc field, int idx, int value)
{
  // Allow to modify the buffer only
  // if bufp is modifiable. If bufp is not modifiable return
  // TS_ERROR, else return TS_SUCCESS.
  if ((sdk_sanity_check_mbuffer(bufp) == TS_SUCCESS) &&
      ((sdk_sanity_check_mime_hdr_handle(hdr) == TS_SUCCESS) || (sdk_sanity_check_http_hdr_handle(hdr) == TS_SUCCESS)) &&
      (sdk_sanity_check_field_handle(field, hdr) == TS_SUCCESS) && isWriteable(bufp)) {
    char tmp[16];
    int len = mime_format_int(tmp, value, sizeof(tmp));

    (void)TSMimeFieldValueInsert(bufp, field, tmp, len, idx);
    return TS_SUCCESS;
  }
  return TS_ERROR;
}

TSReturnCode
TSMimeHdrFieldValueUintInsert(TSMBuffer bufp, TSMLoc hdr, TSMLoc field, int idx, unsigned int value)
{
  // Allow to modify the buffer only
  // if bufp is modifiable. If bufp is not modifiable return
  // TS_ERROR, else return TS_SUCCESS.
  if ((sdk_sanity_check_mbuffer(bufp) == TS_SUCCESS) &&
      ((sdk_sanity_check_mime_hdr_handle(hdr) == TS_SUCCESS) || (sdk_sanity_check_http_hdr_handle(hdr) == TS_SUCCESS)) &&
      (sdk_sanity_check_field_handle(field, hdr) == TS_SUCCESS) && isWriteable(bufp)) {
    char tmp[16];
    int len = mime_format_uint(tmp, value, sizeof(tmp));

    (void)TSMimeFieldValueInsert(bufp, field, tmp, len, idx);
    return TS_SUCCESS;
  }
  return TS_ERROR;
}

TSReturnCode
TSMimeHdrFieldValueDateInsert(TSMBuffer bufp, TSMLoc hdr, TSMLoc field, time_t value)
{
  // Allow to modify the buffer only
  // if bufp is modifiable. If bufp is not modifiable return
  // TS_ERROR, else return TS_SUCCESS
  if ((sdk_sanity_check_mbuffer(bufp) == TS_SUCCESS) &&
      ((sdk_sanity_check_mime_hdr_handle(hdr) == TS_SUCCESS) || (sdk_sanity_check_http_hdr_handle(hdr) == TS_SUCCESS)) &&
      (sdk_sanity_check_field_handle(field, hdr) == TS_SUCCESS) && isWriteable(bufp)) {

    if (TSMimeHdrFieldValuesClear(bufp, hdr, field) == TS_ERROR) {
      return TS_ERROR;
    }

    char tmp[33];
    int len = mime_format_date(tmp, value);
    // idx ignored, overwrite all exisiting values
    // (void)TSMimeFieldValueInsert(bufp, field_obj, tmp, len, idx);
    (void) TSMimeFieldValueSet(bufp, field, -1, tmp, len);
    return TS_SUCCESS;
  }
  return TS_ERROR;
}

TSReturnCode
TSMimeHdrFieldValueDelete(TSMBuffer bufp, TSMLoc hdr, TSMLoc field, int idx)
{
  // Allow to modify the buffer only
  // if bufp is modifiable. If bufp is not modifiable return
  // TS_ERROR. If allowed, return TS_SUCCESS. Changed the
  // return value of function from void to TSReturnCode.
  if ((sdk_sanity_check_mbuffer(bufp) == TS_SUCCESS) &&
      ((sdk_sanity_check_mime_hdr_handle(hdr) == TS_SUCCESS) || (sdk_sanity_check_http_hdr_handle(hdr) == TS_SUCCESS)) &&
      (sdk_sanity_check_field_handle(field, hdr) == TS_SUCCESS) && (idx >= 0) && isWriteable(bufp)) {
    MIMEFieldSDKHandle *handle = (MIMEFieldSDKHandle *) field;
    HdrHeap *heap = ((HdrHeapSDKHandle *) bufp)->m_heap;

    mime_field_value_delete_comma_val(heap, handle->mh, handle->field_ptr, idx);
    return TS_SUCCESS;
  }
  return TS_ERROR;
}

/**************/
/* HttpParser */
/**************/

TSHttpParser
TSHttpParserCreate()
{
  TSHttpParser parser;

  parser = xmalloc(sizeof(HTTPParser));
  if (sdk_sanity_check_http_parser(parser) != TS_SUCCESS) {
    return (TSHttpParser)TS_ERROR_PTR;
  }
  http_parser_init((HTTPParser *) parser);

  return parser;
}

TSReturnCode
TSHttpParserClear(TSHttpParser parser)
{
  if (sdk_sanity_check_http_parser(parser) != TS_SUCCESS) {
    return TS_ERROR;
  }
  http_parser_clear((HTTPParser *) parser);
  return TS_SUCCESS;
}

TSReturnCode
TSHttpParserDestroy(TSHttpParser parser)
{
  if (sdk_sanity_check_http_parser(parser) != TS_SUCCESS) {
    return TS_ERROR;
  }
  http_parser_clear((HTTPParser *) parser);
  xfree(parser);
  return TS_SUCCESS;
}

/***********/
/* HttpHdr */
/***********/


TSMLoc
TSHttpHdrCreate(TSMBuffer bufp)
{
  if (sdk_sanity_check_mbuffer(bufp) != TS_SUCCESS) {
    return (TSMLoc)TS_ERROR_PTR;
  }

  HTTPHdr h;
  h.m_heap = ((HdrHeapSDKHandle *) bufp)->m_heap;
  h.create(HTTP_TYPE_UNKNOWN);
  return (TSMLoc)(h.m_http);
}

TSReturnCode
TSHttpHdrDestroy(TSMBuffer bufp, TSMLoc obj)
{
  if ((sdk_sanity_check_mbuffer(bufp) != TS_SUCCESS) || (sdk_sanity_check_http_hdr_handle(obj) != TS_SUCCESS)) {
    return TS_ERROR;
  }
  // No more objects counts in heap or deallocation
  //   so do nothing!
  return TS_SUCCESS;

  // HDR FIX ME - Did this free the MBuffer in Pete's old system
}

TSMLoc
TSHttpHdrClone(TSMBuffer dest_bufp, TSMBuffer src_bufp, TSMLoc src_hdr)
{
  // Allow to modify the buffer only
  // if bufp is modifiable. If bufp is not modifiable return
  // TS_ERROR. If not allowed, return NULL.
  if ((sdk_sanity_check_mbuffer(dest_bufp) == TS_SUCCESS) &&
      (sdk_sanity_check_mbuffer(src_bufp) == TS_SUCCESS) &&
      (sdk_sanity_check_http_hdr_handle(src_hdr) == TS_SUCCESS) && isWriteable(dest_bufp)) {
    HdrHeap *s_heap, *d_heap;
    HTTPHdrImpl *s_hh, *d_hh;

    s_heap = ((HdrHeapSDKHandle *) src_bufp)->m_heap;
    d_heap = ((HdrHeapSDKHandle *) dest_bufp)->m_heap;
    s_hh = (HTTPHdrImpl *) src_hdr;

    ink_assert(s_hh->m_type == HDR_HEAP_OBJ_HTTP_HEADER);

    // TODO: This is never used
    // inherit_strs = (s_heap != d_heap ? true : false);

    d_hh = http_hdr_clone(s_hh, s_heap, d_heap);
    return (TSMLoc)d_hh;
  }
  return (TSMLoc)TS_ERROR_PTR;
}

TSReturnCode
TSHttpHdrCopy(TSMBuffer dest_bufp, TSMLoc dest_obj, TSMBuffer src_bufp, TSMLoc src_obj)
{
  // Allow to modify the buffer only
  // if bufp is modifiable. If bufp is not modifiable return
  // TS_ERROR. If allowed, return TS_SUCCESS. Changed the
  // return value of function from void to TSReturnCode.
  if ((sdk_sanity_check_mbuffer(src_bufp) == TS_SUCCESS) &&
      (sdk_sanity_check_mbuffer(dest_bufp) == TS_SUCCESS) &&
      (sdk_sanity_check_http_hdr_handle(dest_obj) == TS_SUCCESS) &&
      (sdk_sanity_check_http_hdr_handle(src_obj) == TS_SUCCESS) && isWriteable(dest_bufp)) {
    bool inherit_strs;
    HdrHeap *s_heap, *d_heap;
    HTTPHdrImpl *s_hh, *d_hh;

    s_heap = ((HdrHeapSDKHandle *) src_bufp)->m_heap;
    d_heap = ((HdrHeapSDKHandle *) dest_bufp)->m_heap;
    s_hh = (HTTPHdrImpl *) src_obj;
    d_hh = (HTTPHdrImpl *) dest_obj;

    ink_assert(s_hh->m_type == HDR_HEAP_OBJ_HTTP_HEADER);
    ink_assert(d_hh->m_type == HDR_HEAP_OBJ_HTTP_HEADER);

    inherit_strs = (s_heap != d_heap ? true : false);

    TSHttpHdrTypeSet(dest_bufp, dest_obj, (TSHttpType) (s_hh->m_polarity));
    http_hdr_copy_onto(s_hh, s_heap, d_hh, d_heap, inherit_strs);
    return TS_SUCCESS;
  }
  return TS_ERROR;
}

TSReturnCode
TSHttpHdrPrint(TSMBuffer bufp, TSMLoc obj, TSIOBuffer iobufp)
{
  MIOBuffer *b = (MIOBuffer *) iobufp;
  IOBufferBlock *blk;
  HTTPHdr h;
  int bufindex;
  int tmp, dumpoffset;
  int done;

  if ((sdk_sanity_check_mbuffer(bufp) != TS_SUCCESS) ||
      (sdk_sanity_check_http_hdr_handle(obj) != TS_SUCCESS) ||
      (sdk_sanity_check_iocore_structure(iobufp) != TS_SUCCESS)) {
    return TS_ERROR;
  }

  SET_HTTP_HDR(h, bufp, obj);
  ink_assert(h.m_http->m_type == HDR_HEAP_OBJ_HTTP_HEADER);

  dumpoffset = 0;

  do {
    blk = b->get_current_block();
    if (!blk || blk->write_avail() == 0) {
      b->add_block();
      blk = b->get_current_block();
    }

    bufindex = 0;
    tmp = dumpoffset;

    done = h.print(blk->end(), blk->write_avail(), &bufindex, &tmp);

    dumpoffset += bufindex;
    b->fill(bufindex);
  } while (!done);
  return TS_SUCCESS;
}

int
TSHttpHdrParseReq(TSHttpParser parser, TSMBuffer bufp, TSMLoc obj, const char **start, const char *end)
{
  if ((sdk_sanity_check_mbuffer(bufp) != TS_SUCCESS) ||
      (sdk_sanity_check_http_hdr_handle(obj) != TS_SUCCESS) ||
      (start == NULL) || (*start == NULL) || (!isWriteable(bufp)))
    return TS_PARSE_ERROR;

  HTTPHdr h;

  SET_HTTP_HDR(h, bufp, obj);
  ink_assert(h.m_http->m_type == HDR_HEAP_OBJ_HTTP_HEADER);
  TSHttpHdrTypeSet(bufp, obj, TS_HTTP_TYPE_REQUEST);
  return h.parse_req((HTTPParser *) parser, start, end, false);
}

int
TSHttpHdrParseResp(TSHttpParser parser, TSMBuffer bufp, TSMLoc obj, const char **start, const char *end)
{
  if ((sdk_sanity_check_mbuffer(bufp) != TS_SUCCESS) ||
      (sdk_sanity_check_http_hdr_handle(obj) != TS_SUCCESS) ||
      (start == NULL) || (*start == NULL) || (!isWriteable(bufp)))
    return TS_PARSE_ERROR;

  HTTPHdr h;

  SET_HTTP_HDR(h, bufp, obj);
  ink_assert(h.m_http->m_type == HDR_HEAP_OBJ_HTTP_HEADER);
  TSHttpHdrTypeSet(bufp, obj, TS_HTTP_TYPE_RESPONSE);
  return h.parse_resp((HTTPParser *) parser, start, end, false);
}

int
TSHttpHdrLengthGet(TSMBuffer bufp, TSMLoc obj)
{
  if ((sdk_sanity_check_mbuffer(bufp) != TS_SUCCESS) || (sdk_sanity_check_http_hdr_handle(obj) != TS_SUCCESS))
    return TS_ERROR;

  HTTPHdr h;

  SET_HTTP_HDR(h, bufp, obj);
  ink_assert(h.m_http->m_type == HDR_HEAP_OBJ_HTTP_HEADER);
  return h.length_get();
}

TSHttpType
TSHttpHdrTypeGet(TSMBuffer bufp, TSMLoc obj)
{
  if ((sdk_sanity_check_mbuffer(bufp) != TS_SUCCESS) || (sdk_sanity_check_http_hdr_handle(obj) != TS_SUCCESS)) {
    return (TSHttpType) TS_ERROR;
  }
  HTTPHdr h;
  SET_HTTP_HDR(h, bufp, obj);
  /* Don't need the assert as the check is done in sdk_sanity_check_http_hdr_handle
     ink_assert(h.m_http->m_type == HDR_HEAP_OBJ_HTTP_HEADER);
   */
  return (TSHttpType) h.type_get();
}

TSReturnCode
TSHttpHdrTypeSet(TSMBuffer bufp, TSMLoc obj, TSHttpType type)
{
#ifdef DEBUG
  if ((type<TS_HTTP_TYPE_UNKNOWN) || (type> TS_HTTP_TYPE_RESPONSE)) {
    return TS_ERROR;
  }
#endif
  // Allow to modify the buffer only
  // if bufp is modifiable. If bufp is not modifiable return
  // TS_ERROR. If allowed, return TS_SUCCESS. Changed the
  // return value of function from void to TSReturnCode.
  if ((sdk_sanity_check_mbuffer(bufp) == TS_SUCCESS) && (sdk_sanity_check_http_hdr_handle(obj) == TS_SUCCESS) && isWriteable(bufp)) {
    HTTPHdr h;

    SET_HTTP_HDR(h, bufp, obj);
    ink_assert(h.m_http->m_type == HDR_HEAP_OBJ_HTTP_HEADER);

    // FIX: why are we using an HTTPHdr here?  why can't we
    //      just manipulate the impls directly?

    // In Pete's MBuffer system you can change the type
    //   at will.  Not so anymore.  We need to try to
    //   fake the difference.  We not going to let
    //   people change the types of a header.  If they
    //   try, too bad.

    if (h.m_http->m_polarity == HTTP_TYPE_UNKNOWN) {
      if (type == (TSHttpType) HTTP_TYPE_REQUEST) {
        h.m_http->u.req.m_url_impl = url_create(h.m_heap);
        h.m_http->m_polarity = (HTTPType) type;
      } else if (type == (TSHttpType) HTTP_TYPE_RESPONSE) {
        h.m_http->m_polarity = (HTTPType) type;
      }
    }
    return TS_SUCCESS;
  }
  return TS_ERROR;
}

int
TSHttpHdrVersionGet(TSMBuffer bufp, TSMLoc obj)
{
  if ((sdk_sanity_check_mbuffer(bufp) != TS_SUCCESS) || (sdk_sanity_check_http_hdr_handle(obj) != TS_SUCCESS)) {
    return TS_ERROR;
  }

  HTTPHdr h;

  SET_HTTP_HDR(h, bufp, obj);
  HTTPVersion ver = h.version_get();
  return ver.m_version;
}

TSReturnCode
TSHttpHdrVersionSet(TSMBuffer bufp, TSMLoc obj, int ver)
{
  // Allow to modify the buffer only
  // if bufp is modifiable. If bufp is not modifiable return
  // TS_ERROR. If allowed, return TS_SUCCESS. Changed the
  // return value of function from void to TSReturnCode.
  if ((sdk_sanity_check_mbuffer(bufp) == TS_SUCCESS) &&
      (sdk_sanity_check_http_hdr_handle(obj) == TS_SUCCESS) && isWriteable(bufp)) {
    HTTPHdr h;
    HTTPVersion version(ver);

    SET_HTTP_HDR(h, bufp, obj);
    ink_assert(h.m_http->m_type == HDR_HEAP_OBJ_HTTP_HEADER);

    h.version_set(version);
    return TS_SUCCESS;
  } 
  return TS_ERROR;
}

const char *
TSHttpHdrMethodGet(TSMBuffer bufp, TSMLoc obj, int *length)
{
  if ((sdk_sanity_check_mbuffer(bufp) != TS_SUCCESS) || (sdk_sanity_check_http_hdr_handle(obj) != TS_SUCCESS)) {
    return (const char *) TS_ERROR_PTR;
  }

  HTTPHdr h;
  int value_len;

  SET_HTTP_HDR(h, bufp, obj);
  const char *value_ptr = h.method_get(&value_len);

  if (length) {
    *length = value_len;
  }

  if (value_ptr == NULL) {
    return NULL;
  }

  if (hdrtoken_is_wks(value_ptr)) {
    return value_ptr;
  } else {
    return ((HdrHeapSDKHandle *) bufp)->make_sdk_string(value_ptr, value_len);
  }
}

TSReturnCode
TSHttpHdrMethodSet(TSMBuffer bufp, TSMLoc obj, const char *value, int length)
{
  // Allow to modify the buffer only
  // if bufp is modifiable. If bufp is not modifiable return
  // TS_ERROR. If allowed, return TS_SUCCESS. Changed the
  // return value of function from void to TSReturnCode.
  if ((sdk_sanity_check_mbuffer(bufp) == TS_SUCCESS) &&
      (sdk_sanity_check_http_hdr_handle(obj) == TS_SUCCESS) &&
      isWriteable(bufp) && (sdk_sanity_check_null_ptr((void *) value) == TS_SUCCESS)) {
    HTTPHdr h;

    SET_HTTP_HDR(h, bufp, obj);
    if (length < 0)
      length = strlen(value);

    h.method_set(value, length);
    return TS_SUCCESS;
  }
  return TS_ERROR;
}

TSMLoc
TSHttpHdrUrlGet(TSMBuffer bufp, TSMLoc obj)
{
  if ((sdk_sanity_check_mbuffer(bufp) != TS_SUCCESS) || (sdk_sanity_check_http_hdr_handle(obj) != TS_SUCCESS))
    return (TSMLoc) TS_ERROR_PTR;

  HTTPHdrImpl *hh = (HTTPHdrImpl *) obj;

  if (hh->m_polarity != HTTP_TYPE_REQUEST)
    return ((TSMLoc) TS_ERROR_PTR);
  else
    return ((TSMLoc) hh->u.req.m_url_impl);
}

TSReturnCode
TSHttpHdrUrlSet(TSMBuffer bufp, TSMLoc obj, TSMLoc url)
{
  // Allow to modify the buffer only
  // if bufp is modifiable. If bufp is not modifiable return
  // TS_ERROR. If allowed, return TS_SUCCESS. Changed the
  // return value of function from void to TSReturnCode.
  if ((sdk_sanity_check_mbuffer(bufp) == TS_SUCCESS) &&
      (sdk_sanity_check_http_hdr_handle(obj) == TS_SUCCESS) &&
      (sdk_sanity_check_url_handle(url) == TS_SUCCESS) && isWriteable(bufp)) {
    HdrHeap *heap = ((HdrHeapSDKHandle *) bufp)->m_heap;
    HTTPHdrImpl *hh = (HTTPHdrImpl *) obj;

    ink_assert(hh->m_type == HDR_HEAP_OBJ_HTTP_HEADER);

    URLImpl *url_impl = (URLImpl *) url;
    http_hdr_url_set(heap, hh, url_impl);
    return TS_SUCCESS;
  }
  return TS_ERROR;
}

TSHttpStatus
TSHttpHdrStatusGet(TSMBuffer bufp, TSMLoc obj)
{
  if ((sdk_sanity_check_mbuffer(bufp) != TS_SUCCESS) || (sdk_sanity_check_http_hdr_handle(obj) != TS_SUCCESS)) {
    return (TSHttpStatus) TS_ERROR;
  }

  HTTPHdr h;

  SET_HTTP_HDR(h, bufp, obj);
  return (TSHttpStatus) h.status_get();
}

TSReturnCode
TSHttpHdrStatusSet(TSMBuffer bufp, TSMLoc obj, TSHttpStatus status)
{
  // Allow to modify the buffer only
  // if bufp is modifiable. If bufp is not modifiable return
  // TS_ERROR. If allowed, return TS_SUCCESS. Changed the
  // return value of function from void to TSReturnCode.
  if ((sdk_sanity_check_mbuffer(bufp) == TS_SUCCESS) &&
      (sdk_sanity_check_http_hdr_handle(obj) == TS_SUCCESS) && isWriteable(bufp)) {
    HTTPHdr h;

    SET_HTTP_HDR(h, bufp, obj);
    ink_assert(h.m_http->m_type == HDR_HEAP_OBJ_HTTP_HEADER);
    h.status_set((HTTPStatus) status);
    return TS_SUCCESS;
  }
  return TS_ERROR;
}

const char *
TSHttpHdrReasonGet(TSMBuffer bufp, TSMLoc obj, int *length)
{
  if ((sdk_sanity_check_mbuffer(bufp) != TS_SUCCESS) || (sdk_sanity_check_http_hdr_handle(obj) != TS_SUCCESS)) {
    return (const char *) TS_ERROR_PTR;
  }
  HTTPHdr h;

  SET_HTTP_HDR(h, bufp, obj);
  /* Don't need the assert as the check is done in sdk_sanity_check_http_hdr_handle
     ink_assert(h.m_http->m_type == HDR_HEAP_OBJ_HTTP_HEADER);
   */

  int value_len;
  const char *value_ptr = h.reason_get(&value_len);

  if (length)
    *length = value_len;
  if (value_ptr == NULL)
    return NULL;

  return ((HdrHeapSDKHandle *) bufp)->make_sdk_string(value_ptr, value_len);
}

TSReturnCode
TSHttpHdrReasonSet(TSMBuffer bufp, TSMLoc obj, const char *value, int length)
{
  // Allow to modify the buffer only
  // if bufp is modifiable. If bufp is not modifiable return
  // TS_ERROR. If allowed, return TS_SUCCESS. Changed the
  // return value of function from void to TSReturnCode.
  if ((sdk_sanity_check_mbuffer(bufp) == TS_SUCCESS) &&
      (sdk_sanity_check_http_hdr_handle(obj) == TS_SUCCESS) &&
      isWriteable(bufp) && (sdk_sanity_check_null_ptr((void *) value) == TS_SUCCESS)) {
    HTTPHdr h;

    SET_HTTP_HDR(h, bufp, obj);
    /* Don't need the assert as the check is done in sdk_sanity_check_http_hdr_handle
       ink_assert(h.m_http->m_type == HDR_HEAP_OBJ_HTTP_HEADER);
     */

    if (length < 0)
      length = strlen(value);
    h.reason_set(value, length);
    return TS_SUCCESS;
  }
  return TS_ERROR;
}

const char *
TSHttpHdrReasonLookup(TSHttpStatus status)
{
  return http_hdr_reason_lookup((HTTPStatus) status);
}


/// END CODE REVIEW HERE

////////////////////////////////////////////////////////////////////
//
// Cache
//
////////////////////////////////////////////////////////////////////

inline TSReturnCode
sdk_sanity_check_cachekey(TSCacheKey key)
{
#ifdef DEBUG
  if (key == NULL || key == TS_ERROR_PTR || ((CacheInfo *) key)->magic != CACHE_INFO_MAGIC_ALIVE)
    return TS_ERROR;

  return TS_SUCCESS;
#else
  NOWARN_UNUSED(key);
  return TS_SUCCESS;
#endif
}

TSReturnCode
TSCacheKeyCreate(TSCacheKey *new_key)
{
#ifdef DEBUG
  if (new_key == NULL)
    return TS_ERROR;
#endif
  *new_key = (TSCacheKey) NEW(new CacheInfo());
  return TS_SUCCESS;
}

TSReturnCode
TSCacheKeyDigestSet(TSCacheKey key, const char *input, int length)
{
  if (sdk_sanity_check_cachekey(key) != TS_SUCCESS)
    return TS_ERROR;

  if (sdk_sanity_check_iocore_structure((void *) input) != TS_SUCCESS || length < 0)
    return TS_ERROR;

  ((CacheInfo *) key)->cache_key.encodeBuffer((char *) input, length);
  return TS_SUCCESS;
}

TSReturnCode
TSCacheKeyDigestFromUrlSet(TSCacheKey key, TSMLoc url)
{
  if (sdk_sanity_check_cachekey(key) != TS_SUCCESS)
    return TS_ERROR;

  url_MD5_get((URLImpl *) url, &((CacheInfo *) key)->cache_key);
  return TS_SUCCESS;
}

TSReturnCode
TSCacheKeyDataTypeSet(TSCacheKey key, TSCacheDataType type)
{
  if (sdk_sanity_check_cachekey(key) != TS_SUCCESS)
    return TS_ERROR;

  switch (type) {
  case TS_CACHE_DATA_TYPE_NONE:
    ((CacheInfo *) key)->frag_type = CACHE_FRAG_TYPE_NONE;
    break;
  case TS_CACHE_DATA_TYPE_OTHER:      /* other maps to http */
  case TS_CACHE_DATA_TYPE_HTTP:
    ((CacheInfo *) key)->frag_type = CACHE_FRAG_TYPE_HTTP;
    break;
  default:
    return TS_ERROR;
  }
  return TS_SUCCESS;
}

TSReturnCode
TSCacheKeyHostNameSet(TSCacheKey key, const char *hostname, int host_len)
{
#ifdef DEBUG
  if ((hostname == NULL) || (host_len <= 0))
    return TS_ERROR;
#endif
  if (sdk_sanity_check_cachekey(key) != TS_SUCCESS)
    return TS_ERROR;

  CacheInfo *i = (CacheInfo *) key;
  /* need to make a copy of the hostname. The caller
     might deallocate it anytime in the future */
  i->hostname = (char *) xmalloc(host_len);
  memcpy(i->hostname, hostname, host_len);
  i->len = host_len;
  return TS_SUCCESS;
}

TSReturnCode
TSCacheKeyPinnedSet(TSCacheKey key, time_t pin_in_cache)
{
  if (sdk_sanity_check_cachekey(key) != TS_SUCCESS)
    return TS_ERROR;

  CacheInfo *i = (CacheInfo *) key;
  i->pin_in_cache = pin_in_cache;
  return TS_SUCCESS;
}

TSReturnCode
TSCacheKeyDestroy(TSCacheKey key)
{
  if (sdk_sanity_check_cachekey(key) != TS_SUCCESS)
    return TS_ERROR;

  CacheInfo *i = (CacheInfo *) key;
  if (i->hostname)
    xfree(i->hostname);
  i->magic = CACHE_INFO_MAGIC_DEAD;
  delete i;
  return TS_SUCCESS;
}

TSCacheHttpInfo
TSCacheHttpInfoCopy(TSCacheHttpInfo infop)
{
  CacheHTTPInfo *new_info = NEW(new CacheHTTPInfo);

  new_info->copy((CacheHTTPInfo *) infop);
  return new_info;
}

void
TSCacheHttpInfoReqGet(TSCacheHttpInfo infop, TSMBuffer *bufp, TSMLoc *obj)
{
  CacheHTTPInfo *info = (CacheHTTPInfo *) infop;

  *bufp = info->request_get();
  *obj = info->request_get()->m_http;
  sdk_sanity_check_mbuffer(*bufp);
}


void
TSCacheHttpInfoRespGet(TSCacheHttpInfo infop, TSMBuffer *bufp, TSMLoc *obj)
{
  CacheHTTPInfo *info = (CacheHTTPInfo *) infop;

  *bufp = info->response_get();
  *obj = info->response_get()->m_http;
  sdk_sanity_check_mbuffer(*bufp);
}

void
TSCacheHttpInfoReqSet(TSCacheHttpInfo infop, TSMBuffer bufp, TSMLoc obj)
{
  HTTPHdr h;

  SET_HTTP_HDR(h, bufp, obj);

  CacheHTTPInfo *info = (CacheHTTPInfo *) infop;
  info->request_set(&h);
}


void
TSCacheHttpInfoRespSet(TSCacheHttpInfo infop, TSMBuffer bufp, TSMLoc obj)
{
  HTTPHdr h;

  SET_HTTP_HDR(h, bufp, obj);

  CacheHTTPInfo *info = (CacheHTTPInfo *) infop;
  info->response_set(&h);
}


int
TSCacheHttpInfoVector(TSCacheHttpInfo infop, void *data, int length)
{
  CacheHTTPInfo *info = (CacheHTTPInfo *) infop;
  CacheHTTPInfoVector vector;

  vector.insert(info);

  int size = vector.marshal_length();

  if (size > length)
    // error
    return 0;

  return vector.marshal((char *) data, length);
}


void
TSCacheHttpInfoDestroy(TSCacheHttpInfo infop)
{
  ((CacheHTTPInfo *) infop)->destroy();
}

TSCacheHttpInfo
TSCacheHttpInfoCreate()
{
  CacheHTTPInfo *info = new CacheHTTPInfo;
  info->create();

  return info;
}


////////////////////////////////////////////////////////////////////
//
// Configuration
//
////////////////////////////////////////////////////////////////////

unsigned int
TSConfigSet(unsigned int id, void *data, TSConfigDestroyFunc funcp)
{
  INKConfigImpl *config = NEW(new INKConfigImpl);
  config->mdata = data;
  config->m_destroy_func = funcp;
  return configProcessor.set(id, config);
}

TSConfig
TSConfigGet(unsigned int id)
{
  return configProcessor.get(id);
}

void
TSConfigRelease(unsigned int id, TSConfig configp)
{
  configProcessor.release(id, (ConfigInfo *) configp);
}

void *
TSConfigDataGet(TSConfig configp)
{
  INKConfigImpl *config = (INKConfigImpl *) configp;
  return config->mdata;
}

////////////////////////////////////////////////////////////////////
//
// Management
//
////////////////////////////////////////////////////////////////////

TSReturnCode
TSMgmtUpdateRegister(TSCont contp, const char *plugin_name, const char *path)
{
  if (sdk_sanity_check_iocore_structure(contp) != TS_SUCCESS ||
      sdk_sanity_check_null_ptr((void *) plugin_name) != TS_SUCCESS ||
      sdk_sanity_check_null_ptr((void *) path) != TS_SUCCESS)
    return TS_ERROR;

  global_config_cbs->insert((INKContInternal *) contp, plugin_name, path);
  return TS_SUCCESS;
}

int
TSMgmtIntGet(const char *var_name, TSMgmtInt *result)
{
  return RecGetRecordInt((char *) var_name, (RecInt *) result) == REC_ERR_OKAY ? 1 : 0;
}

int
TSMgmtCounterGet(const char *var_name, TSMgmtCounter *result)
{
  return RecGetRecordCounter((char *) var_name, (RecCounter *) result) == REC_ERR_OKAY ? 1 : 0;
}

int
TSMgmtFloatGet(const char *var_name, TSMgmtFloat *result)
{
  return RecGetRecordFloat((char *) var_name, (RecFloat *) result) == REC_ERR_OKAY ? 1 : 0;
}

int
TSMgmtStringGet(const char *var_name, TSMgmtString *result)
{
  RecString tmp = 0;
  (void) RecGetRecordString_Xmalloc((char *) var_name, &tmp);

  if (tmp) {
    *result = tmp;
    return 1;
  }
  return 0;
}

////////////////////////////////////////////////////////////////////
//
// Continuations
//
////////////////////////////////////////////////////////////////////

TSCont
TSContCreate(TSEventFunc funcp, TSMutex mutexp)
{
  // mutexp can be NULL
  if ((mutexp != NULL) && (sdk_sanity_check_mutex(mutexp) != TS_SUCCESS))
    return (TSCont) TS_ERROR_PTR;

  INKContInternal *i = INKContAllocator.alloc();

  i->init(funcp, mutexp);
  return (TSCont) i;
}

TSReturnCode
TSContDestroy(TSCont contp)
{
  if (sdk_sanity_check_iocore_structure(contp) != TS_SUCCESS)
    return TS_ERROR;

  INKContInternal *i = (INKContInternal *) contp;

  i->destroy();
  return TS_SUCCESS;
}

TSReturnCode
TSContDataSet(TSCont contp, void *data)
{
  if (sdk_sanity_check_iocore_structure(contp) != TS_SUCCESS)
    return TS_ERROR;

  INKContInternal *i = (INKContInternal *) contp;

  i->mdata = data;
  return TS_SUCCESS;
}

void *
TSContDataGet(TSCont contp)
{
  if (sdk_sanity_check_iocore_structure(contp) != TS_SUCCESS)
    return (TSCont) TS_ERROR_PTR;

  INKContInternal *i = (INKContInternal *) contp;

  return i->mdata;
}

TSAction
TSContSchedule(TSCont contp, ink_hrtime timeout)
{
  if (sdk_sanity_check_iocore_structure(contp) != TS_SUCCESS)
    return (TSAction) TS_ERROR_PTR;

  FORCE_PLUGIN_MUTEX(contp);

  INKContInternal *i = (INKContInternal *) contp;
  TSAction action;

  if (ink_atomic_increment((int *) &i->m_event_count, 1) < 0) {
    // simply return error_ptr
    //ink_assert (!"not reached");
    return (TSAction) TS_ERROR_PTR;
  }

  if (timeout == 0) {
    action = eventProcessor.schedule_imm(i, ET_NET);
  } else {
    action = eventProcessor.schedule_in(i, HRTIME_MSECONDS(timeout), ET_NET);
  }

/* This is a hack. SHould be handled in ink_types */
  action = (TSAction) ((uintptr_t) action | 0x1);
  return action;
}

TSAction
TSHttpSchedule(TSCont contp ,TSHttpTxn txnp, ink_hrtime timeout)
{
  if (sdk_sanity_check_iocore_structure (contp) != TS_SUCCESS)
    return (TSAction) TS_ERROR_PTR;

  FORCE_PLUGIN_MUTEX(contp);

  TSAction action;
  Continuation *cont  = (Continuation*)contp;
  HttpSM *sm = (HttpSM*)txnp;

  sm->set_http_schedule(cont);

  if (timeout == 0) {
    action = eventProcessor.schedule_imm (sm, ET_NET);
  } else {
    action = eventProcessor.schedule_in (sm, HRTIME_MSECONDS (timeout), ET_NET);
  }

  action = (TSAction) ((uintptr_t) action | 0x1);
  return action;
}

int
TSContCall(TSCont contp, TSEvent event, void *edata)
{
  Continuation *c = (Continuation *) contp;

  return c->handleEvent((int) event, edata);
}

TSMutex
TSContMutexGet(TSCont contp)
{
  if (sdk_sanity_check_iocore_structure(contp) != TS_SUCCESS)
    return (TSCont) TS_ERROR_PTR;

  Continuation *c = (Continuation *) contp;

  return (TSMutex) ((ProxyMutex *) c->mutex);
}


/* HTTP hooks */

TSReturnCode
TSHttpHookAdd(TSHttpHookID id, TSCont contp)
{
  if (sdk_sanity_check_continuation(contp) == TS_SUCCESS && sdk_sanity_check_hook_id(id) == TS_SUCCESS) {
    http_global_hooks->append(id, (INKContInternal *) contp);
    return TS_SUCCESS;
  }
  return TS_ERROR;
}

void
TSHttpIcpDynamicSet(int value)
{
  int32 old_value, new_value;

  new_value = (value == 0) ? 0 : 1;
  old_value = icp_dynamic_enabled;
  while (old_value != new_value) {
    if (ink_atomic_cas(&icp_dynamic_enabled, old_value, new_value))
      break;
    old_value = icp_dynamic_enabled;
  }
}


/* HTTP sessions */

TSReturnCode
TSHttpSsnHookAdd(TSHttpSsn ssnp, TSHttpHookID id, TSCont contp)
{
  if ((sdk_sanity_check_http_ssn(ssnp) == TS_SUCCESS) &&
      (sdk_sanity_check_continuation(contp) == TS_SUCCESS) && (sdk_sanity_check_hook_id(id) == TS_SUCCESS)) {
    HttpClientSession *cs = (HttpClientSession *) ssnp;
    cs->ssn_hook_append(id, (INKContInternal *) contp);
    return TS_SUCCESS;
  }
  return TS_ERROR;
}

TSReturnCode
TSHttpSsnTransactionCount(TSHttpSsn ssnp, int* count)
{
  if ((sdk_sanity_check_http_ssn(ssnp) == TS_SUCCESS) && (sdk_sanity_check_null_ptr(count) == TS_SUCCESS)) {
    HttpClientSession* cs = (HttpClientSession*)ssnp;

    *count = cs->get_transact_count();
    return TS_SUCCESS;
  }
  return TS_ERROR;
}

class TSHttpSsnCallback : public Continuation
{
public:
  TSHttpSsnCallback(HttpClientSession *cs, TSEvent event)
    : Continuation(cs->mutex), m_cs(cs), m_event(event)
  {
    SET_HANDLER(&TSHttpSsnCallback::event_handler);
  }

  int event_handler(int, void *)
  {
    m_cs->handleEvent((int) m_event, 0);
    delete this;
    return 0;
  }

private:
  HttpClientSession *m_cs;
  TSEvent m_event;
};


TSReturnCode
TSHttpSsnReenable(TSHttpSsn ssnp, TSEvent event)
{
  if (sdk_sanity_check_http_ssn(ssnp) == TS_SUCCESS) {
    HttpClientSession *cs = (HttpClientSession *) ssnp;
    EThread *eth = this_ethread();

    // If this function is being executed on a thread created by the API
    // which is DEDICATED, the continuation needs to be called back on a
    // REGULAR thread.
    if (eth->tt != REGULAR) {
      eventProcessor.schedule_imm(NEW(new TSHttpSsnCallback(cs, event)), ET_NET);
    } else {
      MUTEX_TRY_LOCK(trylock, cs->mutex, eth);
      if (!trylock) {
        eventProcessor.schedule_imm(NEW(new TSHttpSsnCallback(cs, event)), ET_NET);
      } else {
        cs->handleEvent((int) event, 0);
      }
    }
    return TS_SUCCESS;
  }
  return TS_ERROR;
}


/* HTTP transactions */

TSReturnCode
TSHttpTxnHookAdd(TSHttpTxn txnp, TSHttpHookID id, TSCont contp)
{
  if ((sdk_sanity_check_txn(txnp) != TS_SUCCESS) ||
      (sdk_sanity_check_continuation(contp) != TS_SUCCESS) || (sdk_sanity_check_hook_id(id) != TS_SUCCESS)) {
    return TS_ERROR;
  }

  HttpSM *sm = (HttpSM *) txnp;

  sm->txn_hook_append(id, (INKContInternal *) contp);
  return TS_SUCCESS;
}


// Private api function for gzip plugin.
//  This function should only appear in TsapiPrivate.h
int
TSHttpTxnHookRegisteredFor(TSHttpTxn txnp, TSHttpHookID id, TSEventFunc funcp)
{
  HttpSM *sm = (HttpSM *) txnp;
  APIHook *hook = sm->txn_hook_get(id);

  while (hook != NULL) {
    if (hook->m_cont && hook->m_cont->m_event_func == funcp) {
      return 1;
    }
    hook = hook->m_link.next;
  }

  return 0;
}

TSHttpSsn
TSHttpTxnSsnGet(TSHttpTxn txnp)
{
  if (sdk_sanity_check_txn(txnp) != TS_SUCCESS) {
    return (TSHttpSsn) TS_ERROR_PTR;
  }

  HttpSM *sm = (HttpSM *) txnp;

  return (TSHttpSsn) sm->ua_session;
}

int
TSHttpTxnClientKeepaliveSet(TSHttpTxn txnp)
{
  HttpSM *sm = (HttpSM *) txnp;
  HttpTransact::State *s = &(sm->t_state);

  s->hdr_info.trust_response_cl = true;
  return 1;
}

int
TSHttpTxnClientReqGet(TSHttpTxn txnp, TSMBuffer *bufp, TSMLoc *obj)
{
  if (sdk_sanity_check_txn(txnp) != TS_SUCCESS ||
      sdk_sanity_check_null_ptr((void *) bufp) != TS_SUCCESS ||
      sdk_sanity_check_null_ptr((void *) obj) != TS_SUCCESS) {
    return 0;
  }
  HttpSM *sm = (HttpSM *) txnp;
  HTTPHdr *hptr = &(sm->t_state.hdr_info.client_request);

  if (hptr->valid()) {
    *bufp = hptr;
    *obj = hptr->m_http;
    sdk_sanity_check_mbuffer(*bufp);
    hptr->mark_target_dirty();

    return 1;
  }
  return 0;
}

// pristine url is the url before remap
TSReturnCode
TSHttpTxnPristineUrlGet (TSHttpTxn txnp, TSMBuffer *bufp, TSMLoc *url_loc)
{
  if (sdk_sanity_check_txn(txnp)!=TS_SUCCESS ||
    sdk_sanity_check_null_ptr((void*)bufp) != TS_SUCCESS ||
    sdk_sanity_check_null_ptr((void*)url_loc) != TS_SUCCESS) {
    return TS_ERROR;
  }
  HttpSM *sm = (HttpSM*) txnp;
  HTTPHdr *hptr = &(sm->t_state.hdr_info.client_request);

  if (hptr->valid()) {
    *bufp = hptr;
    *url_loc = (TSMLoc)sm->t_state.pristine_url.m_url_impl;
    sdk_sanity_check_mbuffer(*bufp);
    if (*url_loc)
      return TS_SUCCESS;
    else
      return TS_ERROR;
  }
  return TS_ERROR;
}

// Shortcut to just get the URL.
char*
<<<<<<< HEAD
INKHttpTxnUrlStringGet (INKHttpTxn txnp, int* length) {
  char* zret = 0;
  if (INK_SUCCESS == sdk_sanity_check_txn(txnp)) {
=======
TSHttpTxnEffectiveUrlStringGet (TSHttpTxn txnp, int* length) {
  char* zret = 0;
  if (TS_SUCCESS == sdk_sanity_check_txn(txnp)) {
>>>>>>> 8b29eaf2
    HttpSM *sm = reinterpret_cast<HttpSM*>(txnp);
    zret = sm->t_state.hdr_info.client_request.url_string_get(0, length);
  }
  return zret;
}

int
TSHttpTxnClientRespGet(TSHttpTxn txnp, TSMBuffer *bufp, TSMLoc *obj)
{
  if (sdk_sanity_check_txn(txnp) != TS_SUCCESS ||
      sdk_sanity_check_null_ptr((void *) bufp) != TS_SUCCESS ||
      sdk_sanity_check_null_ptr((void *) obj) != TS_SUCCESS) {
    return 0;
  }

  HttpSM *sm = (HttpSM *) txnp;
  HTTPHdr *hptr = &(sm->t_state.hdr_info.client_response);

  if (hptr->valid()) {
    *bufp = hptr;
    *obj = hptr->m_http;
    sdk_sanity_check_mbuffer(*bufp);
    return 1;
  }
  return 0;
}


int
TSHttpTxnServerReqGet(TSHttpTxn txnp, TSMBuffer *bufp, TSMLoc *obj)
{
  if (sdk_sanity_check_txn(txnp) != TS_SUCCESS ||
      sdk_sanity_check_null_ptr((void *) bufp) != TS_SUCCESS ||
      sdk_sanity_check_null_ptr((void *) obj) != TS_SUCCESS) {
    return 0;
  }

  HttpSM *sm = (HttpSM *) txnp;
  HTTPHdr *hptr = &(sm->t_state.hdr_info.server_request);

  if (hptr->valid()) {
    *bufp = hptr;
    *obj = hptr->m_http;
    sdk_sanity_check_mbuffer(*bufp);
    return 1;
  } 
  return 0;
}

int
TSHttpTxnServerRespGet(TSHttpTxn txnp, TSMBuffer *bufp, TSMLoc *obj)
{
  if (sdk_sanity_check_txn(txnp) != TS_SUCCESS ||
      sdk_sanity_check_null_ptr((void *) bufp) != TS_SUCCESS ||
      sdk_sanity_check_null_ptr((void *) obj) != TS_SUCCESS) {
    return 0;
  }

  HttpSM *sm = (HttpSM *) txnp;
  HTTPHdr *hptr = &(sm->t_state.hdr_info.server_response);

  if (hptr->valid()) {
    *bufp = hptr;
    *obj = hptr->m_http;
    sdk_sanity_check_mbuffer(*bufp);

    return 1;
  }
  return 0;
}

int
TSHttpTxnCachedReqGet(TSHttpTxn txnp, TSMBuffer *bufp, TSMLoc *obj)
{
  if (sdk_sanity_check_txn(txnp) != TS_SUCCESS ||
      sdk_sanity_check_null_ptr((void *) bufp) != TS_SUCCESS ||
      sdk_sanity_check_null_ptr((void *) obj) != TS_SUCCESS) {
    return 0;
  }

  HttpSM *sm = (HttpSM *) txnp;
  HTTPInfo *cached_obj = sm->t_state.cache_info.object_read;

  // The following check is need to prevent the HttpSM handle copy from going bad
  // Since the cache manages the header buffer, sm->t_state.cache_info.object_read
  // is the only way to tell if handle has gone bad.
  if ((!cached_obj) || (!cached_obj->valid())) {
    return 0;
  }

  HTTPHdr *cached_hdr = sm->t_state.cache_info.object_read->request_get();

  if (!cached_hdr->valid()) {
    return 0;
  }
  // We can't use the HdrHeapSDKHandle structure in the RamCache since multiple
  // threads can access. We need to create our own for the transaction and return that.
  HdrHeapSDKHandle **handle = &(sm->t_state.cache_req_hdr_heap_handle);

  if (*handle == NULL) {
    *handle = (HdrHeapSDKHandle *) sm->t_state.arena.alloc(sizeof(HdrHeapSDKHandle));
    (*handle)->m_heap = cached_hdr->m_heap;
    (*handle)->m_sdk_alloc.init();
  }

  *bufp = *handle;
  *obj = cached_hdr->m_http;
  sdk_sanity_check_mbuffer(*bufp);
  return 1;
}

int
TSHttpTxnCachedRespGet(TSHttpTxn txnp, TSMBuffer *bufp, TSMLoc *obj)
{
  if (sdk_sanity_check_txn(txnp) != TS_SUCCESS ||
      sdk_sanity_check_null_ptr((void *) bufp) != TS_SUCCESS ||
      sdk_sanity_check_null_ptr((void *) obj) != TS_SUCCESS) {
    return 0;
  }

  HttpSM *sm = (HttpSM *) txnp;
  HTTPInfo *cached_obj = sm->t_state.cache_info.object_read;

  // The following check is need to prevent the HttpSM handle copy from going bad
  // Since the cache manages the header buffer, sm->t_state.cache_info.object_read
  // is the only way to tell if handle has gone bad.
  if ((!cached_obj) || (!cached_obj->valid())) {
    return 0;
  }

  HTTPHdr *cached_hdr = sm->t_state.cache_info.object_read->response_get();

  if (!cached_hdr->valid()) {
    return 0;
  }
  // We can't use the HdrHeapSDKHandle structure in the RamCache since multiple
  //  threads can access.  We need to create our own for the transaction and return that.
  HdrHeapSDKHandle **handle = &(sm->t_state.cache_resp_hdr_heap_handle);

  if (*handle == NULL) {
    *handle = (HdrHeapSDKHandle *) sm->t_state.arena.alloc(sizeof(HdrHeapSDKHandle));
    (*handle)->m_heap = cached_hdr->m_heap;
    (*handle)->m_sdk_alloc.init();
  }

  *bufp = *handle;
  *obj = cached_hdr->m_http;
  sdk_sanity_check_mbuffer(*bufp);
  return 1;
}


int
TSHttpTxnCachedRespModifiableGet(TSHttpTxn txnp, TSMBuffer *bufp, TSMLoc *obj)
{
  HttpSM *sm = (HttpSM *) txnp;
  HttpTransact::State *s = &(sm->t_state);
  HTTPHdr *c_resp = NULL;
  HTTPInfo *cached_obj = sm->t_state.cache_info.object_read;
  HTTPInfo *cached_obj_store = &(sm->t_state.cache_info.object_store);

  if ((!cached_obj) || (!cached_obj->valid()))
    return 0;

  if (!cached_obj_store->valid())
    cached_obj_store->create();

  c_resp = cached_obj_store->response_get();
  if (c_resp == NULL || !c_resp->valid())
    cached_obj_store->response_set(cached_obj->response_get());
  c_resp = cached_obj_store->response_get();
  s->api_modifiable_cached_resp = true;

  ink_assert(c_resp != NULL && c_resp->valid());
  *bufp = c_resp;
  *obj = c_resp->m_http;
  sdk_sanity_check_mbuffer(*bufp);

  return 1;
}

TSReturnCode
TSHttpTxnCacheLookupStatusGet(TSHttpTxn txnp, int *lookup_status)
{
  if ((sdk_sanity_check_txn(txnp) != TS_SUCCESS) || (lookup_status == NULL)) {
    return TS_ERROR;
  }

  HttpSM *sm = (HttpSM *) txnp;

  switch (sm->t_state.cache_lookup_result) {
  case HttpTransact::CACHE_LOOKUP_MISS:
  case HttpTransact::CACHE_LOOKUP_DOC_BUSY:
    *lookup_status = TS_CACHE_LOOKUP_MISS;
    break;
  case HttpTransact::CACHE_LOOKUP_HIT_STALE:
    *lookup_status = TS_CACHE_LOOKUP_HIT_STALE;
    break;
  case HttpTransact::CACHE_LOOKUP_HIT_WARNING:
  case HttpTransact::CACHE_LOOKUP_HIT_FRESH:
    *lookup_status = TS_CACHE_LOOKUP_HIT_FRESH;
    break;
  case HttpTransact::CACHE_LOOKUP_SKIPPED:
    *lookup_status = TS_CACHE_LOOKUP_SKIPPED;
    break;
  case HttpTransact::CACHE_LOOKUP_NONE:
  default:
    return TS_ERROR;
  };
  return TS_SUCCESS;
}

TSReturnCode
TSHttpTxnCacheLookupCountGet(TSHttpTxn txnp, int *lookup_count)
{
  if ((sdk_sanity_check_txn(txnp) != TS_SUCCESS) || (lookup_count == NULL)) {
    return TS_ERROR;
  }

  HttpSM *sm = (HttpSM *) txnp;
  *lookup_count = sm->t_state.cache_info.lookup_count;
  return TS_SUCCESS;
}


/* two hooks this function may gets called:
   TS_HTTP_READ_CACHE_HDR_HOOK   &
   TS_HTTP_CACHE_LOOKUP_COMPLETE_HOOK
 */
int
TSHttpTxnCacheLookupStatusSet(TSHttpTxn txnp, int cachelookup)
{
  HttpSM *sm = (HttpSM *) txnp;
  HttpTransact::CacheLookupResult_t *sm_status = &(sm->t_state.cache_lookup_result);

  // converting from a miss to a hit is not allowed
  if (*sm_status == HttpTransact::CACHE_LOOKUP_MISS && cachelookup != TS_CACHE_LOOKUP_MISS)
    return 0;

  // here is to handle converting a hit to a miss
  if (cachelookup == TS_CACHE_LOOKUP_MISS && *sm_status != HttpTransact::CACHE_LOOKUP_MISS) {
    sm->t_state.api_cleanup_cache_read = true;
    ink_assert(sm->t_state.transact_return_point != NULL);
    sm->t_state.transact_return_point = HttpTransact::HandleCacheOpenRead;
  }

  switch (cachelookup) {
  case TS_CACHE_LOOKUP_MISS:
    *sm_status = HttpTransact::CACHE_LOOKUP_MISS;
    break;
  case TS_CACHE_LOOKUP_HIT_STALE:
    *sm_status = HttpTransact::CACHE_LOOKUP_HIT_STALE;
    break;
  case TS_CACHE_LOOKUP_HIT_FRESH:
    *sm_status = HttpTransact::CACHE_LOOKUP_HIT_FRESH;
    break;
  default:
    return 0;
  }

  return 1;
}

int
TSHttpTxnCacheLookupUrlGet(TSHttpTxn txnp, TSMBuffer bufp, TSMLoc obj)
{
  HttpSM *sm = (HttpSM *) txnp;
  URL u, *l_url;

  if (sm == NULL)
    return 0;

  sdk_sanity_check_mbuffer(bufp);
  u.m_heap = ((HdrHeapSDKHandle *) bufp)->m_heap;
  u.m_url_impl = (URLImpl *) obj;
  if (!u.valid())
    return 0;

  l_url = sm->t_state.cache_info.lookup_url;
  if (l_url && l_url->valid()) {
    u.copy(l_url);
    return 1;
  }

  return 0;
}

int
TSHttpTxnCachedUrlSet(TSHttpTxn txnp, TSMBuffer bufp, TSMLoc obj)
{
  HttpSM *sm = (HttpSM *) txnp;
  URL u, *s_url;

  sdk_sanity_check_mbuffer(bufp);
  u.m_heap = ((HdrHeapSDKHandle *) bufp)->m_heap;
  u.m_url_impl = (URLImpl *) obj;
  if (!u.valid())
    return 0;

  s_url = &(sm->t_state.cache_info.store_url);
  if (!s_url->valid())
    s_url->create(NULL);
  s_url->copy(&u);
  if (sm->decide_cached_url(&u))
    return 1;

  return 0;
}

int
TSHttpTxnNewCacheLookupDo(TSHttpTxn txnp, TSMBuffer bufp, TSMLoc url_loc)
{
  URL new_url, *client_url, *l_url, *o_url;
  INK_MD5 md51, md52;

  sdk_sanity_check_mbuffer(bufp);
  new_url.m_heap = ((HdrHeapSDKHandle *) bufp)->m_heap;
  new_url.m_url_impl = (URLImpl *) url_loc;
  if (!new_url.valid())
    return 0;

  HttpSM *sm = (HttpSM *) txnp;
  HttpTransact::State *s = &(sm->t_state);

  client_url = s->hdr_info.client_request.url_get();
  if (!(client_url->valid()))
    return 0;

  // if l_url is not valid, then no cache lookup has been done yet
  // so we shouldn't be calling TSHttpTxnNewCacheLookupDo right now
  l_url = s->cache_info.lookup_url;
  if (!l_url || !l_url->valid()) {
    s->cache_info.lookup_url_storage.create(NULL);
    s->cache_info.lookup_url = &(s->cache_info.lookup_url_storage);
    l_url = s->cache_info.lookup_url;
  } else {
    l_url->MD5_get(&md51);
    new_url.MD5_get(&md52);
    if (md51 == md52)
      return 0;
    o_url = &(s->cache_info.original_url);
    if (!o_url->valid()) {
      o_url->create(NULL);
      o_url->copy(l_url);
    }
  }

  // copy the new_url to both client_request and lookup_url
  client_url->copy(&new_url);
  l_url->copy(&new_url);

  // bypass HttpTransact::HandleFiltering
  s->transact_return_point = HttpTransact::DecideCacheLookup;
  s->cache_info.action = HttpTransact::CACHE_DO_LOOKUP;
  sm->add_cache_sm();
  s->api_cleanup_cache_read = true;
  return 1;
}

int
TSHttpTxnSecondUrlTryLock(TSHttpTxn txnp)
{
  HttpSM *sm = (HttpSM *) txnp;
  HttpTransact::State *s = &(sm->t_state);
  // TSHttpTxnNewCacheLookupDo didn't continue
  if (!s->cache_info.original_url.valid())
    return 0;
  sm->add_cache_sm();
  s->api_lock_url = HttpTransact::LOCK_URL_SECOND;
  return 1;
}

TSReturnCode
TSHttpTxnFollowRedirect(TSHttpTxn txnp, int on)
{
  if (sdk_sanity_check_txn(txnp) != TS_SUCCESS) {
    return TS_ERROR;
  }
  HttpSM *sm = (HttpSM *) txnp;

  sm->api_enable_redirection = (on ? true : false);
  return TS_SUCCESS;
}

int
TSHttpTxnRedirectRequest(TSHttpTxn txnp, TSMBuffer bufp, TSMLoc url_loc)
{
  URL u, *o_url, *r_url, *client_url;
  HttpSM *sm = (HttpSM *) txnp;
  HttpTransact::State *s = &(sm->t_state);

  u.m_heap = ((HdrHeapSDKHandle *) bufp)->m_heap;
  u.m_url_impl = (URLImpl *) url_loc;
  if (!u.valid())
    return 0;

  client_url = s->hdr_info.client_request.url_get();
  if (!(client_url->valid()))
    return 0;

  s->redirect_info.redirect_in_process = true;
  o_url = &(s->redirect_info.original_url);
  if (!o_url->valid()) {
    o_url->create(NULL);
    o_url->copy(client_url);
  }
  client_url->copy(&u);

  r_url = &(s->redirect_info.redirect_url);
  if (!r_url->valid())
    r_url->create(NULL);
  r_url->copy(&u);




  s->hdr_info.server_request.destroy();
  // we want to close the server session
  s->api_release_server_session = true;

  s->request_sent_time = 0;
  s->response_received_time = 0;
  s->cache_info.write_lock_state = HttpTransact::CACHE_WL_INIT;
  s->next_action = HttpTransact::REDIRECT_READ;
  return 1;
}

/**
 * timeout is in msec
 * overrides as proxy.config.http.transaction_active_timeout_out
**/
int
TSHttpTxnActiveTimeoutSet(TSHttpTxn txnp, int timeout)
{
  Debug("http_timeout", "setting active timeout to %d msec via API", timeout);
  HttpTransact::State *s = &(((HttpSM *) txnp)->t_state);

  s->api_txn_active_timeout_value = timeout;
  return 1;
}

/**
 * timeout is in msec
 * overrides as proxy.config.http.connect_attempts_timeout
**/
int
TSHttpTxnConnectTimeoutSet(TSHttpTxn txnp, int timeout)
{
  Debug("http_timeout", "setting inactive timeout to %d msec via API", timeout);
  HttpTransact::State *s = &(((HttpSM *) txnp)->t_state);

  s->api_txn_connect_timeout_value = timeout;
  return 1;
}

/**
 * timeout is in msec
 * overrides as proxy.config.dns.lookup_timeout
**/
int
TSHttpTxnDNSTimeoutSet(TSHttpTxn txnp, int timeout)
{
  Debug("http_timeout", "setting DNS timeout to %d msec via API", timeout);
  HttpTransact::State *s = &(((HttpSM *) txnp)->t_state);

  s->api_txn_dns_timeout_value = timeout;
  return 1;
}


/**
 * timeout is in msec
 * overrides as proxy.config.http.transaction_no_activity_timeout_out
**/
int
TSHttpTxnNoActivityTimeoutSet(TSHttpTxn txnp, int timeout)
{
  Debug("http_timeout", "setting DNS timeout to %d msec via API", timeout);
  HttpTransact::State *s = &(((HttpSM *) txnp)->t_state);

  s->api_txn_no_activity_timeout_value = timeout;
  return 1;
}

int
TSHttpTxnCacheLookupSkip(TSHttpTxn txnp)
{
  HttpTransact::State *s = &(((HttpSM *) txnp)->t_state);

  s->api_skip_cache_lookup = true;
  return 1;
}

int
TSHttpTxnServerRespNoStore(TSHttpTxn txnp)
{
  HttpTransact::State *s = &(((HttpSM *) txnp)->t_state);

  s->api_server_response_no_store = true;
  return 1;
}

int
TSHttpTxnServerRespIgnore(TSHttpTxn txnp)
{
  HttpTransact::State *s = &(((HttpSM *) txnp)->t_state);
  HTTPInfo *cached_obj = s->cache_info.object_read;
  HTTPHdr *cached_resp;

  if (cached_obj == NULL || !cached_obj->valid())
    return 0;

  cached_resp = cached_obj->response_get();
  if (cached_resp == NULL || !cached_resp->valid())
    return 0;

  s->api_server_response_ignore = true;
  return 1;
}

int
TSHttpTxnShutDown(TSHttpTxn txnp, TSEvent event)
{
  if (event == TS_EVENT_HTTP_TXN_CLOSE)
    return 0;

  HttpTransact::State *s = &(((HttpSM *) txnp)->t_state);
  s->api_http_sm_shutdown = true;
  return 1;
}

int
TSHttpTxnAborted(TSHttpTxn txnp)
{
  HttpSM *sm = (HttpSM *) txnp;
  switch (sm->t_state.squid_codes.log_code) {
  case SQUID_LOG_ERR_CLIENT_ABORT:
  case SQUID_LOG_TCP_SWAPFAIL:
    // check for client abort and cache read error
    return 1;
  default:
    break;
  }

  if (sm->t_state.current.server && sm->t_state.current.server->abort == HttpTransact::ABORTED) {
    // check for the server abort
    return 1;
  }
  // there can be the case of transformation error.
  return 0;
}

void
TSHttpTxnSetReqCacheableSet(TSHttpTxn txnp)
{
  HttpSM* sm = (HttpSM*)txnp;

  sm->t_state.api_req_cacheable = true;
}

void
TSHttpTxnSetRespCacheableSet(TSHttpTxn txnp)
{
  HttpSM* sm = (HttpSM*)txnp;

  sm->t_state.api_resp_cacheable = true;
}

int
TSHttpTxnClientReqIsServerStyle(TSHttpTxn txnp)
{
  HttpSM *sm = (HttpSM *) txnp;

  return (sm->t_state.hdr_info.client_req_is_server_style);
}

int
TSHttpTxnOverwriteExpireTime(TSHttpTxn txnp, time_t expire_time)
{
  HttpTransact::State *s = &(((HttpSM *) txnp)->t_state);

  s->plugin_set_expire_time = expire_time;
  return 1;
}

int
TSHttpTxnUpdateCachedObject(TSHttpTxn txnp)
{
  HttpSM *sm = (HttpSM *) txnp;
  HttpTransact::State *s = &(sm->t_state);
  HTTPInfo *cached_obj_store = &(sm->t_state.cache_info.object_store);
  HTTPHdr *client_request = &(sm->t_state.hdr_info.client_request);

  if (!cached_obj_store->valid() || !cached_obj_store->response_get())
    return 0;

  if (!cached_obj_store->request_get() && !client_request->valid())
    return 0;

  if (s->cache_info.write_lock_state == HttpTransact::CACHE_WL_READ_RETRY)
    return 0;

  s->api_update_cached_object = HttpTransact::UPDATE_CACHED_OBJECT_PREPARE;
  return 1;
}

int
TSHttpTxnTransformRespGet(TSHttpTxn txnp, TSMBuffer *bufp, TSMLoc *obj)
{
  if (sdk_sanity_check_txn(txnp) != TS_SUCCESS)
    return 0;

  HttpSM *sm = (HttpSM *) txnp;
  HTTPHdr *hptr = &(sm->t_state.hdr_info.transform_response);

  if (hptr->valid()) {
    *bufp = hptr;
    *obj = hptr->m_http;
    sdk_sanity_check_mbuffer(*bufp);

    return 1;
  } else {
    return 0;
  }
}

const struct sockaddr_storage *
TSHttpTxnClientSockAddrGet (TSHttpTxn txnp)
{
  if (sdk_sanity_check_txn(txnp) != TS_SUCCESS) {
    return NULL;
  }
  HttpSM *sm = (HttpSM*) txnp;
  return &sm->t_state.client_info.addr;
}

unsigned int
TSHttpTxnClientIPGet(TSHttpTxn txnp)
{
  if (sdk_sanity_check_txn(txnp) != TS_SUCCESS)
    return 0;

  HttpSM *sm = (HttpSM *) txnp;

  return sm->t_state.client_info.ip;
}

int
TSHttpTxnClientIncomingPortGet(TSHttpTxn txnp)
{
  if (sdk_sanity_check_txn(txnp) != TS_SUCCESS)
    return -1;

  HttpSM *sm = (HttpSM *) txnp;

  return sm->t_state.client_info.port;
}

unsigned int
TSHttpTxnServerIPGet(TSHttpTxn txnp)
{
  if (sdk_sanity_check_txn(txnp) != TS_SUCCESS)
    return 0;

  HttpSM *sm = (HttpSM *) txnp;

  return sm->t_state.server_info.ip;
}

unsigned int
TSHttpTxnNextHopIPGet(TSHttpTxn txnp)
{
  if (sdk_sanity_check_txn(txnp) != TS_SUCCESS) {
    return 0;
  }
  HttpSM *sm = (HttpSM *) txnp;
    /**
     * Return zero if the server structure is not yet constructed.
     */
  if (                          /* Don't need this check as its already done in sdk_sanity_check_txn
                                   (sm==NULL) ||
                                 */
       (sm->t_state.current.server == NULL))
    return 0;
    /**
     * Else return the value
     */
  return sm->t_state.current.server->ip;
}

int
TSHttpTxnNextHopPortGet(TSHttpTxn txnp)
{
  HttpSM *sm = (HttpSM *) txnp;
  int port = 0;

  if (sm && sm->t_state.current.server)
    port = sm->t_state.current.server->port;

  return port;
}



TSReturnCode
TSHttpTxnErrorBodySet(TSHttpTxn txnp, char *buf, int buflength, char *mimetype)
{
  if ((sdk_sanity_check_txn(txnp) != TS_SUCCESS) || (buf == NULL)) {
    return TS_ERROR;
  }

  HttpSM *sm = (HttpSM *) txnp;

  sm->t_state.internal_msg_buffer = buf;
  sm->t_state.internal_msg_buffer_type = mimetype;
  sm->t_state.internal_msg_buffer_size = buflength;
  sm->t_state.internal_msg_buffer_fast_allocator_size = -1;
  return TS_SUCCESS;
}

void
TSHttpTxnServerRequestBodySet(TSHttpTxn txnp, char *buf, int64 buflength)
{
  HttpSM *sm = (HttpSM *) txnp;
  HttpTransact::State *s = &(sm->t_state);

  if (buf == NULL || buflength <= 0 || s->method != HTTP_WKSIDX_GET)
    return;

  if (s->internal_msg_buffer)
    HttpTransact::free_internal_msg_buffer(s->internal_msg_buffer, s->internal_msg_buffer_fast_allocator_size);

  s->api_server_request_body_set = true;
  s->internal_msg_buffer = buf;
  s->internal_msg_buffer_size = buflength;
  s->internal_msg_buffer_fast_allocator_size = -1;
}

TSReturnCode
TSHttpTxnParentProxyGet(TSHttpTxn txnp, char **hostname, int *port)
{
  if (sdk_sanity_check_txn(txnp) != TS_SUCCESS)
    return TS_ERROR;

  HttpSM *sm = (HttpSM *) txnp;

  *hostname = sm->t_state.api_info.parent_proxy_name;
  *port = sm->t_state.api_info.parent_proxy_port;
  return TS_SUCCESS;
}

TSReturnCode
TSHttpTxnParentProxySet(TSHttpTxn txnp, char *hostname, int port)
{
  if ((sdk_sanity_check_txn(txnp) != TS_SUCCESS) || (hostname == NULL) || (port <= 0))
    return TS_ERROR;

  HttpSM *sm = (HttpSM *) txnp;

  sm->t_state.api_info.parent_proxy_name = sm->t_state.arena.str_store(hostname, strlen(hostname));
  sm->t_state.api_info.parent_proxy_port = port;
  return TS_SUCCESS;
}

TSReturnCode
TSHttpTxnUntransformedRespCache(TSHttpTxn txnp, int on)
{
  if (sdk_sanity_check_txn(txnp) != TS_SUCCESS)
    return TS_ERROR;

  HttpSM *sm = (HttpSM *) txnp;

  sm->t_state.api_info.cache_untransformed = (on ? true : false);
  return TS_SUCCESS;
}

TSReturnCode
TSHttpTxnTransformedRespCache(TSHttpTxn txnp, int on)
{
  if (sdk_sanity_check_txn(txnp) != TS_SUCCESS)
    return TS_ERROR;

  HttpSM *sm = (HttpSM *) txnp;

  sm->t_state.api_info.cache_transformed = (on ? true : false);
  return TS_SUCCESS;
}


class TSHttpSMCallback:public Continuation
{
public:
  TSHttpSMCallback(HttpSM *sm, TSEvent event)
    : Continuation(sm->mutex), m_sm(sm), m_event(event)
  {
    SET_HANDLER(&TSHttpSMCallback::event_handler);
  }

  int event_handler(int, void *)
  {
    m_sm->state_api_callback((int) m_event, 0);
    delete this;
    return 0;
  }

private:
  HttpSM *m_sm;
  TSEvent m_event;
};


//----------------------------------------------------------------------------
TSReturnCode
TSHttpTxnReenable(TSHttpTxn txnp, TSEvent event)
{
  if (sdk_sanity_check_txn(txnp) != TS_SUCCESS)
    return TS_ERROR;

  HttpSM *sm = (HttpSM *) txnp;
  EThread *eth = this_ethread();

  // If this function is being executed on a thread created by the API
  // which is DEDICATED, the continuation needs to be called back on a
  // REGULAR thread.
  if (eth->tt != REGULAR) {
    eventProcessor.schedule_imm(NEW(new TSHttpSMCallback(sm, event)), ET_NET);
  } else {
    MUTEX_TRY_LOCK(trylock, sm->mutex, eth);
    if (!trylock) {
      eventProcessor.schedule_imm(NEW(new TSHttpSMCallback(sm, event)), ET_NET);
    } else {
      sm->state_api_callback((int) event, 0);
    }
  }
  return TS_SUCCESS;
}

// This is deprecated, and shouldn't be used, use the register function instead.
int
TSHttpTxnMaxArgCntGet(void)
{
  return HTTP_SSN_TXN_MAX_USER_ARG;
}

TSReturnCode
TSHttpArgIndexReserve(const char* name, const char* description, int* arg_idx)
{
  if (sdk_sanity_check_null_ptr(arg_idx) == TS_SUCCESS) {
    int volatile ix = ink_atomic_increment(&next_argv_index, 1);

    if (ix < HTTP_SSN_TXN_MAX_USER_ARG) {
      state_arg_table[ix].name = xstrdup(name);
      state_arg_table[ix].name_len = strlen(state_arg_table[ix].name);
      if (description)
        state_arg_table[ix].description = xstrdup(description);
      *arg_idx = ix;

      return TS_SUCCESS;
    }
  }
  return TS_ERROR;
}

TSReturnCode
TSHttpArgIndexLookup(int arg_idx, const char** name, const char** description)
{
  if (sdk_sanity_check_null_ptr(name) == TS_SUCCESS) {
    if (state_arg_table[arg_idx].name) {
      *name = state_arg_table[arg_idx].name;
      if (description)
        *description = state_arg_table[arg_idx].description;
      return TS_SUCCESS;
    }
  }
  return TS_ERROR;
}

// Not particularly efficient, but good enough for now.
TSReturnCode
TSHttpArgIndexNameLookup(const char* name, int* arg_idx, const char** description)
{
  if (sdk_sanity_check_null_ptr(arg_idx) == TS_SUCCESS) {
    int len = strlen(name);

    for (int ix = 0; ix <  next_argv_index; ++ix) {
      if ((len == state_arg_table[ix].name_len) && (0 == strcmp(name, state_arg_table[ix].name))) {
        if (description)
          *description = state_arg_table[ix].description;
        *arg_idx = ix;
        return TS_SUCCESS;
      }
    }
  }
  return TS_ERROR;
}

TSReturnCode
TSHttpTxnArgSet(TSHttpTxn txnp, int arg_idx, void *arg)
{
  if (sdk_sanity_check_txn(txnp) == TS_SUCCESS && arg_idx >= 0 && arg_idx < HTTP_SSN_TXN_MAX_USER_ARG) {
    HttpSM *sm = (HttpSM *) txnp;
    sm->t_state.user_args[arg_idx] = arg;
    return TS_SUCCESS;
  }
  return TS_ERROR;
}

TSReturnCode
TSHttpTxnArgGet(TSHttpTxn txnp, int arg_idx, void **argp)
{
  if (sdk_sanity_check_txn(txnp) == TS_SUCCESS && arg_idx >= 0 && arg_idx < HTTP_SSN_TXN_MAX_USER_ARG && argp) {
    HttpSM *sm = (HttpSM *) txnp;
    *argp = sm->t_state.user_args[arg_idx];
    return TS_SUCCESS;
  }
  return TS_ERROR;
}

TSReturnCode
TSHttpSsnArgSet(TSHttpSsn ssnp, int arg_idx, void *arg)
{
  if (sdk_sanity_check_http_ssn(ssnp) == TS_SUCCESS && arg_idx >= 0 && arg_idx < HTTP_SSN_TXN_MAX_USER_ARG) {
    HttpClientSession *cs = (HttpClientSession *)ssnp;

    cs->set_user_arg(arg_idx, arg);
    return TS_SUCCESS;
  }
  return TS_ERROR;
}

TSReturnCode
TSHttpSsnArgGet(TSHttpSsn ssnp, int arg_idx, void **argp)
{
  if (sdk_sanity_check_http_ssn(ssnp) == TS_SUCCESS && arg_idx >= 0 && arg_idx < HTTP_SSN_TXN_MAX_USER_ARG && argp) {
    HttpClientSession *cs = (HttpClientSession *)ssnp;

    *argp = cs->get_user_arg(arg_idx);
    return TS_SUCCESS;
  }
  return TS_ERROR;
}

TSReturnCode
TSHttpTxnSetHttpRetStatus(TSHttpTxn txnp, TSHttpStatus http_retstatus)
{
  if (sdk_sanity_check_txn(txnp) == TS_SUCCESS) {
    HttpSM *sm = (HttpSM *) txnp;

    sm->t_state.http_return_code = (HTTPStatus) http_retstatus;
    return TS_SUCCESS;
  }
  return TS_ERROR;
}

int
TSHttpTxnGetMaxHttpRetBodySize(void)
{
  return HTTP_TRANSACT_STATE_MAX_XBUF_SIZE;
}

TSReturnCode
TSHttpTxnSetHttpRetBody(TSHttpTxn txnp, const char *body_msg, int plain_msg_flag)
{
  if (sdk_sanity_check_txn(txnp) == TS_SUCCESS) {
    HttpSM *sm = (HttpSM *) txnp;
    HttpTransact::State *s = &(sm->t_state);

    s->return_xbuf_size = 0;
    s->return_xbuf[0] = 0;
    s->return_xbuf_plain = false;
    if (body_msg) {
      strncpy(s->return_xbuf, body_msg, HTTP_TRANSACT_STATE_MAX_XBUF_SIZE - 1);
      s->return_xbuf[HTTP_TRANSACT_STATE_MAX_XBUF_SIZE - 1] = 0;
      s->return_xbuf_size = strlen(s->return_xbuf);
      s->return_xbuf_plain = plain_msg_flag;
    }
    return TS_SUCCESS;
  }
  return TS_ERROR;
}

/* for Media-IXT mms over http */
int
TSHttpTxnCntl(TSHttpTxn txnp, TSHttpCntlType cntl, void *data)
{
  HttpSM *sm = (HttpSM *) txnp;

  switch (cntl) {
  case TS_HTTP_CNTL_GET_LOGGING_MODE:
    {
      if (data == NULL) {
        return 0;
      }

      intptr_t *rptr = (intptr_t *) data;

      if (sm->t_state.api_info.logging_enabled) {
        *rptr = (intptr_t) TS_HTTP_CNTL_ON;
      } else {
        *rptr = (intptr_t) TS_HTTP_CNTL_OFF;
      }

      return 1;
    }

  case TS_HTTP_CNTL_SET_LOGGING_MODE:
    if (data != TS_HTTP_CNTL_ON && data != TS_HTTP_CNTL_OFF) {
      return 0;
    } else {
      sm->t_state.api_info.logging_enabled = (bool) data;
      return 1;
    }
    break;

  case TS_HTTP_CNTL_GET_INTERCEPT_RETRY_MODE:
    {
      if (data == NULL) {
        return 0;
      }

      intptr_t *rptr = (intptr_t *) data;

      if (sm->t_state.api_info.retry_intercept_failures) {
        *rptr = (intptr_t) TS_HTTP_CNTL_ON;
      } else {
        *rptr = (intptr_t) TS_HTTP_CNTL_OFF;
      }

      return 1;
    }

  case TS_HTTP_CNTL_SET_INTERCEPT_RETRY_MODE:
    if (data != TS_HTTP_CNTL_ON && data != TS_HTTP_CNTL_OFF) {
      return 0;
    } else {
      sm->t_state.api_info.retry_intercept_failures = (bool) data;
      return 1;
    }
  default:
    return 0;
  }

  return 0;
}

/* This is kinda horky, we have to use TSServerState instead of
   HttpTransact::ServerState_t, otherwise we have a prototype
   mismatch in the public ts/ts.h interfaces. */
TSServerState
TSHttpTxnServerStateGet(TSHttpTxn txnp)
{
  if (sdk_sanity_check_txn(txnp) != TS_SUCCESS)
    return TS_SRVSTATE_STATE_UNDEFINED;

  HttpTransact::State *s = &(((HttpSM *) txnp)->t_state);
  return (TSServerState) s->current.state;
}

/* to access all the stats */
int
TSHttpTxnClientReqHdrBytesGet(TSHttpTxn txnp, int *bytes)
{
  HttpSM *sm = (HttpSM *) txnp;

  *bytes = sm->client_request_hdr_bytes;
  return 1;
}

int
TSHttpTxnClientReqBodyBytesGet(TSHttpTxn txnp, int64 *bytes)
{
  HttpSM *sm = (HttpSM *) txnp;

  *bytes = sm->client_request_body_bytes;
  return 1;
}

int
TSHttpTxnServerReqHdrBytesGet(TSHttpTxn txnp, int *bytes)
{
  HttpSM *sm = (HttpSM *) txnp;

  *bytes = sm->server_request_hdr_bytes;
  return 1;
}

int
TSHttpTxnServerReqBodyBytesGet(TSHttpTxn txnp, int64 *bytes)
{
  HttpSM *sm = (HttpSM *) txnp;

  *bytes = sm->server_request_body_bytes;
  return 1;
}

int
TSHttpTxnServerRespHdrBytesGet(TSHttpTxn txnp, int *bytes)
{
  HttpSM *sm = (HttpSM *) txnp;

  *bytes = sm->server_response_hdr_bytes;
  return 1;
}

int
TSHttpTxnServerRespBodyBytesGet(TSHttpTxn txnp, int64 *bytes)
{
  HttpSM *sm = (HttpSM *) txnp;

  *bytes = sm->server_response_body_bytes;
  return 1;
}

int
TSHttpTxnClientRespHdrBytesGet(TSHttpTxn txnp, int *bytes)
{
  HttpSM *sm = (HttpSM *) txnp;

  *bytes = sm->client_response_hdr_bytes;
  return 1;
}

int
TSHttpTxnClientRespBodyBytesGet(TSHttpTxn txnp, int64 *bytes)
{
  HttpSM *sm = (HttpSM *) txnp;

  *bytes = sm->client_response_body_bytes;
  return 1;
}

int
TSHttpTxnPushedRespHdrBytesGet(TSHttpTxn txnp, int *bytes)
{
  HttpSM *sm = (HttpSM *) txnp;

  *bytes = sm->pushed_response_hdr_bytes;
  return 1;
}

int
TSHttpTxnPushedRespBodyBytesGet(TSHttpTxn txnp, int64 *bytes)
{
  HttpSM *sm = (HttpSM *) txnp;

  *bytes = sm->pushed_response_body_bytes;
  return 1;
}

int
TSHttpTxnStartTimeGet(TSHttpTxn txnp, ink_hrtime *start_time)
{
  HttpSM *sm = (HttpSM *) txnp;

  if (sm->milestones.ua_begin == 0)
    return 0;
  else {
    *start_time = sm->milestones.ua_begin;
    return 1;
  }
}

int
TSHttpTxnEndTimeGet(TSHttpTxn txnp, ink_hrtime *end_time)
{
  HttpSM *sm = (HttpSM *) txnp;

  if (sm->milestones.ua_close == 0)
    return 0;
  else {
    *end_time = sm->milestones.ua_close;
    return 1;
  }
}

int
TSHttpTxnCachedRespTimeGet(TSHttpTxn txnp, time_t *resp_time)
{
  HttpSM *sm = (HttpSM *) txnp;
  HTTPInfo *cached_obj = sm->t_state.cache_info.object_read;

  if (cached_obj == NULL || !cached_obj->valid())
    return 0;

  *resp_time = cached_obj->response_received_time_get();
  return 1;
}

int
TSHttpTxnLookingUpTypeGet(TSHttpTxn txnp)
{
  HttpSM *sm = (HttpSM *) txnp;
  HttpTransact::State *s = &(sm->t_state);

  return (int) (s->current.request_to);
}

int
TSHttpCurrentClientConnectionsGet(int *num_connections)
{
  int64 S;

  HTTP_READ_DYN_SUM(http_current_client_connections_stat, S);
  *num_connections = (int) S;
  return 1;
}

int
TSHttpCurrentActiveClientConnectionsGet(int *num_connections)
{
  int64 S;

  HTTP_READ_DYN_SUM(http_current_active_client_connections_stat, S);
  *num_connections = (int) S;
  return 1;
}

int
TSHttpCurrentIdleClientConnectionsGet(int *num_connections)
{
  int64 total = 0;
  int64 active = 0;

  HTTP_READ_DYN_SUM(http_current_client_connections_stat, total);
  HTTP_READ_DYN_SUM(http_current_active_client_connections_stat, active);

  if (total >= active) {
    *num_connections = total - active;
    return 1;
  }
  return 0;
}

int
TSHttpCurrentCacheConnectionsGet(int *num_connections)
{
  int64 S;

  HTTP_READ_DYN_SUM(http_current_cache_connections_stat, S);
  *num_connections = (int) S;
  return 1;
}

int
TSHttpCurrentServerConnectionsGet(int *num_connections)
{
  int64 S;

  HTTP_READ_GLOBAL_DYN_SUM(http_current_server_connections_stat, S);
  *num_connections = (int) S;
  return 1;
}


/* HTTP alternate selection */

TSReturnCode
TSHttpAltInfoClientReqGet(TSHttpAltInfo infop, TSMBuffer *bufp, TSMLoc *obj)
{
  HttpAltInfo *info = (HttpAltInfo *) infop;

  if (sdk_sanity_check_alt_info(infop) != TS_SUCCESS) {
    return TS_ERROR;
  }
  *bufp = &info->m_client_req;
  *obj = info->m_client_req.m_http;
  if (sdk_sanity_check_mbuffer(*bufp) != TS_SUCCESS) {
    return TS_ERROR;
  }
  return TS_SUCCESS;
}

TSReturnCode
TSHttpAltInfoCachedReqGet(TSHttpAltInfo infop, TSMBuffer *bufp, TSMLoc *obj)
{
  HttpAltInfo *info = (HttpAltInfo *) infop;
  if (sdk_sanity_check_alt_info(infop) != TS_SUCCESS) {
    return TS_ERROR;
  }
  *bufp = &info->m_cached_req;
  *obj = info->m_cached_req.m_http;
  if (sdk_sanity_check_mbuffer(*bufp) != TS_SUCCESS) {
    return TS_ERROR;
  }
  return TS_SUCCESS;
}

TSReturnCode
TSHttpAltInfoCachedRespGet(TSHttpAltInfo infop, TSMBuffer *bufp, TSMLoc *obj)
{
  HttpAltInfo *info = (HttpAltInfo *) infop;
  if (sdk_sanity_check_alt_info(infop) != TS_SUCCESS) {
    return TS_ERROR;
  }
  *bufp = &info->m_cached_resp;
  *obj = info->m_cached_resp.m_http;
  if (sdk_sanity_check_mbuffer(*bufp) != TS_SUCCESS) {
    return TS_ERROR;
  }
  return TS_SUCCESS;
}

TSReturnCode
TSHttpAltInfoQualitySet(TSHttpAltInfo infop, float quality)
{
  HttpAltInfo *info = (HttpAltInfo *) infop;
  if (sdk_sanity_check_alt_info(infop) != TS_SUCCESS) {
    return TS_ERROR;
  }
  info->m_qvalue = quality;
  return TS_SUCCESS;
}

extern HttpAccept *plugin_http_accept;

TSReturnCode
TSHttpConnect(unsigned int log_ip, int log_port, TSVConn *vc)
{
#ifdef DEBUG
  if (vc == NULL) {
    return TS_ERROR;
  }
  if ((log_ip == 0) || (log_port <= 0)) {
    *vc = NULL;
    return TS_ERROR;
  }
#endif
  if (plugin_http_accept) {
    PluginVCCore *new_pvc = PluginVCCore::alloc();
    new_pvc->set_active_addr(log_ip, log_port);
    new_pvc->set_accept_cont(plugin_http_accept);
    PluginVC *return_vc = new_pvc->connect();

    if(return_vc !=NULL) {
      PluginVC* other_side = return_vc->get_other_side();
      if(other_side != NULL) {
        other_side->set_is_internal_request(true);
      }
    }

    *vc = (TSVConn) return_vc;
    return ((return_vc) ? TS_SUCCESS : TS_ERROR);
  } else {
    *vc = NULL;
    return TS_ERROR;
  }
}

/* Actions */

// Currently no error handling necessary, actionp can be anything.
TSReturnCode
TSActionCancel(TSAction actionp)
{
  Action *a;
  INKContInternal *i;

/* This is a hack. SHould be handled in ink_types */
  if ((uintptr_t) actionp & 0x1) {
    a = (Action *) ((uintptr_t) actionp - 1);
    i = (INKContInternal *) a->continuation;
    i->handle_event_count(EVENT_IMMEDIATE);
  } else {
    a = (Action *) actionp;
  }

  a->cancel();
  return TS_SUCCESS;
}

// Currently no error handling necessary, actionp can be anything.
int
TSActionDone(TSAction actionp)
{
  Action *a = (Action *) actionp;
  return (a == ACTION_RESULT_DONE);
}

/* Connections */

/* Deprectated.
   Do not use this API.
   The reason is even if VConn is created using this API, it is still useless.
   For example, if we do TSVConnRead, the read operation returns read_vio, if
   we do TSVIOReenable (read_vio), it actually calls:
   void VIO::reenable()
   {
       if (vc_server) vc_server->reenable(this);
   }
   vc_server->reenable calls:
   VConnection::reenable(VIO)

   this function is virtual in VConnection.h. It is defined separately for
   UnixNet, NTNet and CacheVConnection.

   Thus, unless VConn is either NetVConnection or CacheVConnection, it can't
   be instantiated for functions like reenable.

   Meanwhile, this function has never been used.
   */
TSVConn
TSVConnCreate(TSEventFunc event_funcp, TSMutex mutexp)
{
  if (mutexp == NULL) {
    mutexp = (TSMutex) new_ProxyMutex();
  }

  if (sdk_sanity_check_mutex(mutexp) != TS_SUCCESS)
    return (TSVConn) TS_ERROR_PTR;

  INKVConnInternal *i = INKVConnAllocator.alloc();
#ifdef DEBUG
  if (i == NULL)
    return (TSVConn) TS_ERROR_PTR;
#endif
  i->init(event_funcp, mutexp);
  return (TSCont) i;
}


TSVIO
TSVConnReadVIOGet(TSVConn connp)
{
  if (sdk_sanity_check_iocore_structure(connp) != TS_SUCCESS)
    return (TSCont) TS_ERROR_PTR;

  VConnection *vc = (VConnection *) connp;
  TSVIO data;

  if (!vc->get_data(TS_API_DATA_READ_VIO, &data)) {
    // don't assert, simple return error_ptr
    // ink_assert (!"not reached");
    return (TSVIO) TS_ERROR_PTR;
  }
  return data;
}

TSVIO
TSVConnWriteVIOGet(TSVConn connp)
{
  if (sdk_sanity_check_iocore_structure(connp) != TS_SUCCESS)
    return (TSCont) TS_ERROR_PTR;

  VConnection *vc = (VConnection *) connp;
  TSVIO data;

  if (!vc->get_data(TS_API_DATA_WRITE_VIO, &data)) {
    // don't assert, simple return error_ptr
    // ink_assert (!"not reached");
    return (TSVIO) TS_ERROR_PTR;
  }
  return data;
}

int
TSVConnClosedGet(TSVConn connp)
{
  if (sdk_sanity_check_iocore_structure(connp) != TS_SUCCESS)
    return TS_ERROR;

  VConnection *vc = (VConnection *) connp;
  int data;

  if (!vc->get_data(TS_API_DATA_CLOSED, &data)) {
    // don't assert, simple return error_ptr
    // ink_assert (!"not reached");
    return TS_ERROR;
  }
  return data;
}

TSVIO
TSVConnRead(TSVConn connp, TSCont contp, TSIOBuffer bufp, int64 nbytes)
{
  if ((sdk_sanity_check_iocore_structure(connp) != TS_SUCCESS) ||
      (sdk_sanity_check_iocore_structure(contp) != TS_SUCCESS) ||
      (sdk_sanity_check_iocore_structure(bufp) != TS_SUCCESS) || (nbytes < 0))
    return (TSCont) TS_ERROR_PTR;

  FORCE_PLUGIN_MUTEX(contp);
  VConnection *vc = (VConnection *) connp;
  return vc->do_io(VIO::READ, (INKContInternal *) contp, nbytes, (MIOBuffer *) bufp);
}

TSVIO
TSVConnWrite(TSVConn connp, TSCont contp, TSIOBufferReader readerp, int64 nbytes)
{
  if ((sdk_sanity_check_iocore_structure(connp) != TS_SUCCESS) ||
      (sdk_sanity_check_iocore_structure(contp) != TS_SUCCESS) ||
      (sdk_sanity_check_iocore_structure(readerp) != TS_SUCCESS) || (nbytes < 0))
    return (TSCont) TS_ERROR_PTR;

  FORCE_PLUGIN_MUTEX(contp);
  VConnection *vc = (VConnection *) connp;
  return vc->do_io_write((INKContInternal *) contp, nbytes, (IOBufferReader *) readerp);
}

TSReturnCode
TSVConnClose(TSVConn connp)
{
  if (sdk_sanity_check_iocore_structure(connp) != TS_SUCCESS)
    return TS_ERROR;

  VConnection *vc = (VConnection *) connp;
  vc->do_io_close();
  return TS_SUCCESS;
}

TSReturnCode
TSVConnAbort(TSVConn connp, int error)
{
  if (sdk_sanity_check_iocore_structure(connp) != TS_SUCCESS)
    return TS_ERROR;

  VConnection *vc = (VConnection *) connp;
  vc->do_io_close(error);
  return TS_SUCCESS;
}

TSReturnCode
TSVConnShutdown(TSVConn connp, int read, int write)
{
  if (sdk_sanity_check_iocore_structure(connp) != TS_SUCCESS)
    return TS_ERROR;

  VConnection *vc = (VConnection *) connp;

  if (read && write) {
    vc->do_io_shutdown(IO_SHUTDOWN_READWRITE);
  } else if (read) {
    vc->do_io_shutdown(IO_SHUTDOWN_READ);
  } else if (write) {
    vc->do_io_shutdown(IO_SHUTDOWN_WRITE);
  }
  return TS_SUCCESS;
}

TSReturnCode
TSVConnCacheObjectSizeGet(TSVConn connp, int64 *obj_size)
{
  if ((sdk_sanity_check_iocore_structure(connp) != TS_SUCCESS) || (obj_size == NULL))
    return TS_ERROR;

  CacheVC *vc = (CacheVC *) connp;
  *obj_size = vc->get_object_size();
  return TS_SUCCESS;
}

void
TSVConnCacheHttpInfoSet(TSVConn connp, TSCacheHttpInfo infop)
{
  CacheVC *vc = (CacheVC *) connp;
  if (vc->base_stat == cache_scan_active_stat)
    vc->set_http_info((CacheHTTPInfo *) infop);
}

/* Transformations */

TSVConn
TSTransformCreate(TSEventFunc event_funcp, TSHttpTxn txnp)
{
  return TSVConnCreate(event_funcp, TSContMutexGet(txnp));
}

TSVConn
TSTransformOutputVConnGet(TSVConn connp)
{
  if (sdk_sanity_check_iocore_structure(connp) != TS_SUCCESS) {
    return (TSVConn) TS_ERROR_PTR;
  }
  VConnection *vc = (VConnection *) connp;
  TSVConn data;

  if (!vc->get_data(TS_API_DATA_OUTPUT_VC, &data)) {
    ink_assert(!"not reached");
  }
  return data;
}

TSReturnCode
TSHttpTxnServerIntercept(TSCont contp, TSHttpTxn txnp)
{
  if ((sdk_sanity_check_txn(txnp) != TS_SUCCESS) || (sdk_sanity_check_continuation(contp) != TS_SUCCESS)) {
    return TS_ERROR;
  }
  HttpSM *http_sm = (HttpSM *) txnp;
  INKContInternal *i = (INKContInternal *) contp;
#ifdef DEBUG
  if (i->mutex == NULL) {
    return TS_ERROR;
  }
#endif
  http_sm->plugin_tunnel_type = HTTP_PLUGIN_AS_SERVER;
  http_sm->plugin_tunnel = PluginVCCore::alloc();
  http_sm->plugin_tunnel->set_accept_cont(i);

  return TS_SUCCESS;
}

TSReturnCode
TSHttpTxnIntercept(TSCont contp, TSHttpTxn txnp)
{
  if ((sdk_sanity_check_txn(txnp) != TS_SUCCESS) || (sdk_sanity_check_continuation(contp) != TS_SUCCESS)) {
    return TS_ERROR;
  }
  HttpSM *http_sm = (HttpSM *) txnp;
  INKContInternal *i = (INKContInternal *) contp;
#ifdef DEBUG
  if (i->mutex == NULL) {
    return TS_ERROR;
  }
#endif
  http_sm->plugin_tunnel_type = HTTP_PLUGIN_AS_INTERCEPT;
  http_sm->plugin_tunnel = PluginVCCore::alloc();
  http_sm->plugin_tunnel->set_accept_cont(i);

  return TS_SUCCESS;
}

/* Net VConnections */
void
TSVConnInactivityTimeoutSet(TSVConn connp, TSHRTime timeout)
{
  NetVConnection *vc = (NetVConnection *) connp;

  vc->set_inactivity_timeout(timeout);
}

void
TSVConnInactivityTimeoutCancel(TSVConn connp)
{
  NetVConnection *vc = (NetVConnection *) connp;

  vc->cancel_inactivity_timeout();
}

void
TSVConnActiveTimeoutSet(TSVConn connp, TSHRTime timeout)
{
  NetVConnection *vc = (NetVConnection *) connp;

  vc->set_active_timeout(timeout);
}

void
TSVConnActiveTimeoutCancel(TSVConn connp)
{
  NetVConnection *vc = (NetVConnection *) connp;

  vc->cancel_active_timeout();
}

TSReturnCode
TSNetVConnRemoteIPGet(TSVConn connp, unsigned int *ip)
{
  if ((sdk_sanity_check_iocore_structure(connp) != TS_SUCCESS) || (ip == NULL))
    return TS_ERROR;

  NetVConnection *vc = (NetVConnection *) connp;

  *ip = vc->get_remote_ip();
  return TS_SUCCESS;
}

TSReturnCode
TSNetVConnRemotePortGet(TSVConn connp, int *port)
{
  if ((sdk_sanity_check_iocore_structure(connp) != TS_SUCCESS) || (port == NULL))
    return TS_ERROR;

  NetVConnection *vc = (NetVConnection *) connp;

  *port = vc->get_remote_port();
  return TS_SUCCESS;
}

TSAction
TSNetConnect(TSCont contp, unsigned int ip, int port)
{
  if ((sdk_sanity_check_continuation(contp) != TS_SUCCESS) || (ip == 0) || (port == 0))
    return (TSAction) TS_ERROR_PTR;

  FORCE_PLUGIN_MUTEX(contp);
  INKContInternal *i = (INKContInternal *) contp;
  return (TSAction) netProcessor.connect_re(i, ip, port);
}

TSAction
TSNetAccept(TSCont contp, int port)
{
  if ((sdk_sanity_check_continuation(contp) != TS_SUCCESS) || (port == 0))
    return (TSAction) TS_ERROR_PTR;

  FORCE_PLUGIN_MUTEX(contp);
  INKContInternal *i = (INKContInternal *) contp;
  return (TSAction) netProcessor.accept(i, port);
}

/* DNS Lookups */
TSAction
TSHostLookup(TSCont contp, char *hostname, int namelen)
{
  if ((sdk_sanity_check_continuation(contp) != TS_SUCCESS) || (hostname == NULL) || (namelen == 0))
    return (TSAction) TS_ERROR_PTR;

  FORCE_PLUGIN_MUTEX(contp);
  INKContInternal *i = (INKContInternal *) contp;
  return (TSAction) hostDBProcessor.getbyname_re(i, hostname, namelen);
}

TSReturnCode
TSHostLookupResultIPGet(TSHostLookupResult lookup_result, unsigned int *ip)
{
  if ((sdk_sanity_check_hostlookup_structure(lookup_result) != TS_SUCCESS) || (ip == NULL))
    return TS_ERROR;

  *ip = ((HostDBInfo *) lookup_result)->ip();
  return TS_SUCCESS;
}

/*
 * checks if the cache is ready
 */

/* Only TSCacheReady exposed in SDK. No need of TSCacheDataTypeReady */
/* because SDK cache API supports only the data type: NONE */
TSReturnCode
TSCacheReady(int *is_ready)
{
  return TSCacheDataTypeReady(TS_CACHE_DATA_TYPE_NONE, is_ready);
}

/* Private API (used by Mixt) */
TSReturnCode
TSCacheDataTypeReady(TSCacheDataType type, int *is_ready)
{
#ifdef DEBUG
  if (is_ready == NULL) {
    return TS_ERROR;
  }
#endif
  CacheFragType frag_type;

  switch (type) {
  case TS_CACHE_DATA_TYPE_NONE:
    frag_type = CACHE_FRAG_TYPE_NONE;
    break;
  case TS_CACHE_DATA_TYPE_OTHER:      /* other maps to http */
  case TS_CACHE_DATA_TYPE_HTTP:
    frag_type = CACHE_FRAG_TYPE_HTTP;
    break;
  default:
    *is_ready = 0;
    return TS_ERROR;
  }

  *is_ready = cacheProcessor.IsCacheReady(frag_type);
  return TS_SUCCESS;
}

/* Cache VConnections */
TSAction
TSCacheRead(TSCont contp, TSCacheKey key)
{
  if ((sdk_sanity_check_iocore_structure(contp) != TS_SUCCESS) || (sdk_sanity_check_cachekey(key) != TS_SUCCESS))
    return (TSAction) TS_ERROR_PTR;

  FORCE_PLUGIN_MUTEX(contp);

  CacheInfo *info = (CacheInfo *) key;
  Continuation *i = (INKContInternal *) contp;

  return (TSAction)cacheProcessor.open_read(i, &info->cache_key, info->frag_type, info->hostname, info->len);
}

TSAction
TSCacheWrite(TSCont contp, TSCacheKey key)
{
  if ((sdk_sanity_check_iocore_structure(contp) != TS_SUCCESS) || (sdk_sanity_check_cachekey(key) != TS_SUCCESS))
    return (TSAction) TS_ERROR_PTR;

  FORCE_PLUGIN_MUTEX(contp);

  CacheInfo *info = (CacheInfo *) key;
  Continuation *i = (INKContInternal *) contp;

  return (TSAction)cacheProcessor.open_write(i, &info->cache_key, info->frag_type, 0, false, info->pin_in_cache,
                                             info->hostname, info->len);
}

TSAction
TSCacheRemove(TSCont contp, TSCacheKey key)
{
  if ((sdk_sanity_check_iocore_structure(contp) != TS_SUCCESS) || (sdk_sanity_check_cachekey(key) != TS_SUCCESS))
    return (TSAction) TS_ERROR_PTR;

  FORCE_PLUGIN_MUTEX(contp);

  CacheInfo *info = (CacheInfo *) key;
  INKContInternal *i = (INKContInternal *) contp;

  return (TSAction)cacheProcessor.remove(i, &info->cache_key, info->frag_type, true, false, info->hostname, info->len);
}

TSAction
TSCacheScan(TSCont contp, TSCacheKey key, int KB_per_second)
{
  if ((sdk_sanity_check_iocore_structure(contp) != TS_SUCCESS) || (key && sdk_sanity_check_cachekey(key) != TS_SUCCESS))
    return (TSAction) TS_ERROR_PTR;

  FORCE_PLUGIN_MUTEX(contp);

  INKContInternal *i = (INKContInternal *) contp;

  if (key) {
    CacheInfo *info = (CacheInfo *) key;
    return (TSAction)
      cacheProcessor.scan(i, info->hostname, info->len, KB_per_second);
  }
  return cacheProcessor.scan(i, 0, 0, KB_per_second);
}


/************************   REC Stats API    **************************/
int
TSStatCreate(const char *the_name, TSStatDataType the_type, TSStatPersistence persist, TSStatSync sync)
{
  int volatile id = ink_atomic_increment(&top_stat, 1);
  RecRawStatSyncCb syncer = RecRawStatSyncCount;

  // TODO: This only supports "int" data types at this point, since the "Raw" stats
  // interfaces only supports integers. Going forward, we could extend either the "Raw"
  // stats APIs, or make non-int use the direct (synchronous) stats APIs (slower).
  if ((sdk_sanity_check_null_ptr((void *)the_name) != TS_SUCCESS) ||
      (sdk_sanity_check_null_ptr((void *)api_rsb) != TS_SUCCESS))
    return TS_ERROR;

  switch (sync) {
  case TS_STAT_SYNC_SUM:
    syncer = RecRawStatSyncSum;
    break;
  case TS_STAT_SYNC_AVG:
    syncer = RecRawStatSyncAvg;
    break;
  case TS_STAT_SYNC_TIMEAVG:
    syncer = RecRawStatSyncHrTimeAvg;
    break;
  default:
    syncer = RecRawStatSyncCount;
    break;
  }
  RecRegisterRawStat(api_rsb, RECT_PLUGIN, the_name, (RecDataT)the_type, RecPersistT(persist), id, syncer);

  return id;
}

TSReturnCode
TSStatIntIncrement(int the_stat, TSMgmtInt amount)
{
  if (sdk_sanity_check_null_ptr((void *)api_rsb) != TS_SUCCESS)
    return TS_ERROR;

  RecIncrRawStat(api_rsb, NULL, the_stat, amount);
  return TS_SUCCESS;
}

TSReturnCode
TSStatIntDecrement(int the_stat, TSMgmtInt amount)
{
  if (sdk_sanity_check_null_ptr((void *)api_rsb) != TS_SUCCESS)
    return TS_ERROR;

  RecDecrRawStat(api_rsb, NULL, the_stat, amount);
  return TS_SUCCESS;
}

TSReturnCode
TSStatIntGet(int the_stat, TSMgmtInt* value)
{
  if (sdk_sanity_check_null_ptr((void *)api_rsb) != TS_SUCCESS)
    return TS_ERROR;

  RecGetGlobalRawStatSum(api_rsb, the_stat, value);
  return TS_SUCCESS;
}

TSReturnCode
TSStatIntSet(int the_stat, TSMgmtInt value)
{
  if (sdk_sanity_check_null_ptr((void *)api_rsb) != TS_SUCCESS)
    return TS_ERROR;

  RecSetGlobalRawStatSum(api_rsb, the_stat, value);
  return TS_SUCCESS;
}

int
TSStatFindName(const char* name)
{
  int id;

  if ((sdk_sanity_check_null_ptr((void *)name) != TS_SUCCESS) ||
      (sdk_sanity_check_null_ptr((void *)api_rsb) != TS_SUCCESS))
    return TS_ERROR;

  if (RecGetRecordOrderAndId(name, NULL, &id) == REC_ERR_OKAY)
    return id;
  return -1;
}


/**************************    Stats API    ****************************/
// THESE APIS ARE DEPRECATED, USE THE REC APIs INSTEAD
// #define ink_sanity_check_stat_structure(_x) TS_SUCCESS

inline TSReturnCode
ink_sanity_check_stat_structure(void *obj)
{
  if (obj == NULL || obj == TS_ERROR_PTR) {
    return TS_ERROR;
  }
  return TS_SUCCESS;
}

INKStat
INKStatCreate(const char *the_name, INKStatTypes the_type)
{
#ifdef DEBUG
  if (the_name == NULL ||
      the_name == TS_ERROR_PTR || ((the_type != INKSTAT_TYPE_INT64) && (the_type != INKSTAT_TYPE_FLOAT))) {
    return (INKStat) TS_ERROR_PTR;
  }
#endif

  StatDescriptor *n = NULL;

  switch (the_type) {
  case INKSTAT_TYPE_INT64:
    n = StatDescriptor::CreateDescriptor(the_name, (int64) 0);
    break;

  case INKSTAT_TYPE_FLOAT:
    n = StatDescriptor::CreateDescriptor(the_name, (float) 0);
    break;

  default:
    Warning("INKStatCreate given invalid type enumeration!");
    break;
  };

  return n == NULL ? (INKStat) TS_ERROR_PTR : (INKStat) n;
}

TSReturnCode
INKStatIntAddTo(INKStat the_stat, int64 amount)
{
  if (ink_sanity_check_stat_structure(the_stat) != TS_SUCCESS)
    return TS_ERROR;

  StatDescriptor *statp = (StatDescriptor *) the_stat;
  statp->add(amount);
  return TS_SUCCESS;
}

TSReturnCode
INKStatFloatAddTo(INKStat the_stat, float amount)
{
  if (ink_sanity_check_stat_structure(the_stat) != TS_SUCCESS)
    return TS_ERROR;

  StatDescriptor *statp = (StatDescriptor *) the_stat;
  statp->add(amount);
  return TS_SUCCESS;
}

TSReturnCode
INKStatDecrement(INKStat the_stat)
{
  if (ink_sanity_check_stat_structure(the_stat) != TS_SUCCESS)
    return TS_ERROR;

  StatDescriptor *statp = (StatDescriptor *) the_stat;
  statp->decrement();
  return TS_SUCCESS;
}

TSReturnCode
INKStatIncrement(INKStat the_stat)
{
  if (ink_sanity_check_stat_structure(the_stat) != TS_SUCCESS)
    return TS_ERROR;

  StatDescriptor *statp = (StatDescriptor *) the_stat;
  statp->increment();
  return TS_SUCCESS;
}

#if TS_HAS_V2STATS
TSReturnCode
TSStatCreateV2(const char *the_name, uint32_t *stat_num)
{
  if(StatSystemV2::registerStat(the_name, stat_num))
    return TS_SUCCESS;
  return TS_ERROR;
}

TSReturnCode
TSStatIncrementV2(uint32_t stat_num, int64 inc_by)
{
  if(StatSystemV2::increment(stat_num, inc_by))
    return TS_SUCCESS;
  return TS_ERROR;
}

TSReturnCode
TSStatIncrementByNameV2(const char *stat_name, int64 inc_by)
{
  if(StatSystemV2::increment(stat_name, inc_by))
    return TS_SUCCESS;
  return TS_ERROR;
}

TSReturnCode
TSStatDecrementV2(uint32_t stat_num, int64 dec_by)
{
  return TSStatIncrementV2(stat_num, (-1)*dec_by);
}

TSReturnCode
TSStatDecrementByNameV2(const char *stat_name, int64 dec_by)
{
  return TSStatIncrementByNameV2(stat_name, (-1)*dec_by);
}

TSReturnCode
TSStatGetCurrentV2(uint32_t stat_num, int64 *stat_val)
{
  if(StatSystemV2::get_current(stat_num, stat_val))
    return TS_SUCCESS;
  return TS_ERROR;
}

TSReturnCode
TSStatGetCurrentByNameV2(const char *stat_name, int64 *stat_val)
{
  if(StatSystemV2::get_current(stat_name, stat_val))
    return TS_SUCCESS;
  return TS_ERROR;
}

TSReturnCode
TSStatGetV2(uint32_t stat_num, int64 *stat_val)
{
  if(StatSystemV2::get(stat_num, stat_val))
    return TS_SUCCESS;
  return TS_ERROR;
}

TSReturnCode
TSStatGetByNameV2(const char *stat_name, int64 *stat_val)
{
  if(StatSystemV2::get(stat_name, stat_val))
    return TS_SUCCESS;
  return TS_ERROR;
}
#endif

TSReturnCode
INKStatIntGet(INKStat the_stat, int64 *value)
{
  if (ink_sanity_check_stat_structure(the_stat) != TS_SUCCESS)
    return TS_ERROR;

  StatDescriptor *statp = (StatDescriptor *) the_stat;

  *value = statp->int_value();
  return TS_SUCCESS;
}

TSReturnCode
INKStatFloatGet(INKStat the_stat, float *value)
{
  if (ink_sanity_check_stat_structure(the_stat) != TS_SUCCESS)
    return TS_ERROR;

  StatDescriptor *statp = (StatDescriptor *) the_stat;

  *value = statp->flt_value();
  return TS_SUCCESS;
}

TSReturnCode
INKStatIntSet(INKStat the_stat, int64 value)
{
  if (ink_sanity_check_stat_structure(the_stat) != TS_SUCCESS)
    return TS_ERROR;

  StatDescriptor *statp = (StatDescriptor *) the_stat;

  statp->set(value);
  return TS_SUCCESS;
}

TSReturnCode
INKStatFloatSet(INKStat the_stat, float value)
{
  if (ink_sanity_check_stat_structure(the_stat) != TS_SUCCESS)
    return TS_ERROR;

  StatDescriptor *statp = (StatDescriptor *) the_stat;

  statp->set(value);
  return TS_SUCCESS;
}

INKCoupledStat
INKStatCoupledGlobalCategoryCreate(const char *the_name)
{
#ifdef DEBUG
  if (the_name == NULL || the_name == TS_ERROR_PTR)
    return (INKCoupledStat) TS_ERROR_PTR;
#endif

  CoupledStats *category = NEW(new CoupledStats(the_name));
  return (INKCoupledStat) category;
}

INKCoupledStat
INKStatCoupledLocalCopyCreate(const char *the_name, INKCoupledStat global_copy)
{
  if (ink_sanity_check_stat_structure(global_copy) != TS_SUCCESS ||
      sdk_sanity_check_null_ptr((void *) the_name) != TS_SUCCESS)
    return (INKCoupledStat) TS_ERROR_PTR;

  CoupledStatsSnapshot *snap = NEW(new CoupledStatsSnapshot((CoupledStats *) global_copy));

  return (INKCoupledStat) snap;
}

TSReturnCode
INKStatCoupledLocalCopyDestroy(INKCoupledStat stat)
{
  if (ink_sanity_check_stat_structure(stat) != TS_SUCCESS)
    return TS_ERROR;

  CoupledStatsSnapshot *snap = (CoupledStatsSnapshot *) stat;

  if (snap) {
    delete snap;
  }
  return TS_SUCCESS;
}

INKStat
INKStatCoupledGlobalAdd(INKCoupledStat global_copy, const char *the_name, INKStatTypes the_type)
{
  if ((ink_sanity_check_stat_structure(global_copy) != TS_SUCCESS) ||
      sdk_sanity_check_null_ptr((void *) the_name) != TS_SUCCESS ||
      ((the_type != INKSTAT_TYPE_INT64) && (the_type != INKSTAT_TYPE_FLOAT)))
    return (INKStat) TS_ERROR_PTR;

  CoupledStats *category = (CoupledStats *) global_copy;
  StatDescriptor *n;

  switch (the_type) {
  case INKSTAT_TYPE_INT64:
    n = category->CreateStat(the_name, (int64) 0);
    break;

  case INKSTAT_TYPE_FLOAT:
    n = category->CreateStat(the_name, (float) 0);
    break;

  default:
    n = NULL;
    Warning("INKStatCreate given invalid type enumeration!");
    break;
  };

  return n == NULL ? (INKStat) TS_ERROR_PTR : (INKStat) n;
}

INKStat
INKStatCoupledLocalAdd(INKCoupledStat local_copy, const char *the_name, INKStatTypes the_type)
{
  if ((ink_sanity_check_stat_structure(local_copy) != TS_SUCCESS) ||
      sdk_sanity_check_null_ptr((void *) the_name) != TS_SUCCESS ||
      ((the_type != INKSTAT_TYPE_INT64) && (the_type != INKSTAT_TYPE_FLOAT)))
    return (INKStat) TS_ERROR_PTR;

  StatDescriptor *n = ((CoupledStatsSnapshot *) local_copy)->fetchNext();

  return n == NULL ? (INKStat) TS_ERROR_PTR : (INKStat) n;
}

TSReturnCode
INKStatsCoupledUpdate(INKCoupledStat local_copy)
{
  if (ink_sanity_check_stat_structure(local_copy) != TS_SUCCESS)
    return TS_ERROR;

  ((CoupledStatsSnapshot *) local_copy)->CommitUpdates();

  return TS_SUCCESS;
}

/**************************   Tracing API   ****************************/
// returns 1 or 0 to indicate whether TS is being run with a debug tag.
int
TSIsDebugTagSet(const char *t)
{
  return (diags->on(t, DiagsTagType_Debug)) ? 1 : 0;
}

// Plugins would use TSDebug just as the TS internal uses Debug
// e.g. TSDebug("plugin-cool", "Snoopy is a cool guy even after %d requests.\n", num_reqs);
void
TSDebug(const char *tag, const char *format_str, ...)
{
  if (diags->on(tag, DiagsTagType_Debug)) {
    va_list ap;
    va_start(ap, format_str);
    diags->print_va(tag, DL_Diag, NULL, NULL, format_str, ap);
    va_end(ap);
  }
}

/**************************   Logging API   ****************************/

TSReturnCode
TSTextLogObjectCreate(const char *filename, int mode, TSTextLogObject *new_object)
{
#ifdef DEBUG
  if (filename == NULL) {
    *new_object = NULL;
    return TS_ERROR;
  }
#endif
  if (mode<0 || mode>= TS_LOG_MODE_INVALID_FLAG) {
    /* specified mode is invalid */
    *new_object = NULL;
    return TS_ERROR;
  }
  TextLogObject *tlog = NEW(new TextLogObject(filename, Log::config->logfile_dir,
                                              (bool) mode & TS_LOG_MODE_ADD_TIMESTAMP,
                                              NULL,
                                              Log::config->rolling_enabled,
                                              Log::config->rolling_interval_sec,
                                              Log::config->rolling_offset_hr,
                                              Log::config->rolling_size_mb));
  if (tlog) {
    int err = (mode & TS_LOG_MODE_DO_NOT_RENAME ?
               Log::config->log_object_manager.manage_api_object(tlog, 0) :
               Log::config->log_object_manager.manage_api_object(tlog));
    if (err != LogObjectManager::NO_FILENAME_CONFLICTS) {
      // error managing log
      delete tlog;
      *new_object = NULL;
      return TS_ERROR;
    }
  } else {
    // error creating log
    *new_object = NULL;
    return TS_ERROR;
  }
  *new_object = (TSTextLogObject) tlog;
  return TS_SUCCESS;
}

TSReturnCode
TSTextLogObjectWrite(TSTextLogObject the_object, char *format, ...)
{
  if ((sdk_sanity_check_iocore_structure(the_object) != TS_SUCCESS) || (format == NULL))
    return TS_ERROR;

  TSReturnCode retVal = TS_SUCCESS;

  va_list ap;
  va_start(ap, format);
  switch (((TextLogObject *) the_object)->va_write(format, ap)) {
  case (Log::LOG_OK):
  case (Log::SKIP):
    break;
  case (Log::FULL):
    retVal = TS_ERROR;
    break;
  case (Log::FAIL):
    retVal = TS_ERROR;
    break;
  default:
    ink_debug_assert(!"invalid return code");
  }
  va_end(ap);
  return retVal;
}

TSReturnCode
TSTextLogObjectFlush(TSTextLogObject the_object)
{
  if (sdk_sanity_check_iocore_structure(the_object) != TS_SUCCESS)
    return TS_ERROR;

  ((TextLogObject *) the_object)->force_new_buffer();
  return TS_SUCCESS;
}

TSReturnCode
TSTextLogObjectDestroy(TSTextLogObject the_object)
{
  if (sdk_sanity_check_iocore_structure(the_object) != TS_SUCCESS)
    return TS_ERROR;

  return (Log::config->log_object_manager.unmanage_api_object((TextLogObject *) the_object) ? TS_SUCCESS : TS_ERROR);
}

tsapi TSReturnCode
TSTextLogObjectHeaderSet(TSTextLogObject the_object, const char *header)
{
  if (sdk_sanity_check_iocore_structure(the_object) != TS_SUCCESS)
    return TS_ERROR;

  ((TextLogObject *) the_object)->set_log_file_header(header);
  return TS_SUCCESS;
}

tsapi TSReturnCode
TSTextLogObjectRollingEnabledSet(TSTextLogObject the_object, int rolling_enabled)
{
  if (sdk_sanity_check_iocore_structure(the_object) != TS_SUCCESS)
    return TS_ERROR;

  ((TextLogObject *) the_object)->set_rolling_enabled(rolling_enabled);
  return TS_SUCCESS;
}

tsapi TSReturnCode
TSTextLogObjectRollingIntervalSecSet(TSTextLogObject the_object, int rolling_interval_sec)
{
  if (sdk_sanity_check_iocore_structure(the_object) != TS_SUCCESS)
    return TS_ERROR;

  ((TextLogObject *) the_object)->set_rolling_interval_sec(rolling_interval_sec);
  return TS_SUCCESS;
}

tsapi TSReturnCode
TSTextLogObjectRollingOffsetHrSet(TSTextLogObject the_object, int rolling_offset_hr)
{
  if (sdk_sanity_check_iocore_structure(the_object) != TS_SUCCESS)
    return TS_ERROR;

  ((TextLogObject *) the_object)->set_rolling_offset_hr(rolling_offset_hr);
  return TS_SUCCESS;
}

int
TSHttpTxnClientFdGet(TSHttpTxn txnp)
{
  if (sdk_sanity_check_txn(txnp) != TS_SUCCESS) {
    return TS_ERROR;
  }
  TSHttpSsn ssnp = TSHttpTxnSsnGet(txnp);
  HttpClientSession *cs = (HttpClientSession *) ssnp;
  if (cs == NULL) {
    return -1;
  }
  NetVConnection *vc = cs->get_netvc();
  if (vc == NULL) {
    return -1;
  }
  return vc->get_socket();
}

TSReturnCode
TSHttpTxnClientRemotePortGet(TSHttpTxn txnp, int *port)
{
  if (sdk_sanity_check_txn(txnp) != TS_SUCCESS) {
    return TS_ERROR;
  }
  TSHttpSsn ssnp = TSHttpTxnSsnGet(txnp);
  HttpClientSession *cs = (HttpClientSession *) ssnp;
  if (cs == NULL) {
    return TS_ERROR;
  }
  NetVConnection *vc = cs->get_netvc();
  if (vc == NULL) {
    return TS_ERROR;
  }
  // Note: SDK spec specifies this API should return port in network byte order
  // iocore returns it in host byte order. So we do the conversion.
  *port = htons(vc->get_remote_port());
  return TS_SUCCESS;
}

/* IP Lookup */

// This is very suspicious, TSILookup is a (void *), so how on earth
// can we try to delete an instance of it?



void
TSIPLookupNewEntry(TSIPLookup iplu, uint32 addr1, uint32 addr2, void *data)
{
  IpLookup *my_iplu = (IpLookup *) iplu;
  if (my_iplu) {
    my_iplu->NewEntry((ip_addr_t) addr1, (ip_addr_t) addr2, data);
  }
}

int
TSIPLookupMatch(TSIPLookup iplu, uint32 addr, void **data)
{
  void *dummy;
  IpLookup *my_iplu = (IpLookup *) iplu;
  if (!data) {
    data = &dummy;
  }
  return (my_iplu ? my_iplu->Match((ip_addr_t) addr, data) : 0);
}

int
TSIPLookupMatchFirst(TSIPLookup iplu, uint32 addr, TSIPLookupState iplus, void **data)
{
  IpLookup *my_iplu = (IpLookup *) iplu;
  IpLookupState *my_iplus = (IpLookupState *) iplus;
  if (my_iplu && my_iplus && my_iplu->MatchFirst(addr, my_iplus, data)) {
    return 1;
  }
  return 0;
}

int
TSIPLookupMatchNext(TSIPLookup iplu, TSIPLookupState iplus, void **data)
{
  IpLookup *my_iplu = (IpLookup *) iplu;
  IpLookupState *my_iplus = (IpLookupState *) iplus;
  if (my_iplu && my_iplus && my_iplu->MatchNext(my_iplus, data)) {
    return 1;
  }
  return 0;
}

void
TSIPLookupPrint(TSIPLookup iplu, TSIPLookupPrintFunc pf)
{
  IpLookup *my_iplu = (IpLookup *) iplu;
  if (my_iplu) {
    my_iplu->Print((IpLookupPrintFunc) pf);
  }
}

/* Matcher Utils */
char *
TSMatcherReadIntoBuffer(char *file_name, int *file_len)
{
  return readIntoBuffer((char *) file_name, "TSMatcher", file_len);
}

char *
TSMatcherTokLine(char *buffer, char **last)
{
  return tokLine(buffer, last);
}

char *
TSMatcherExtractIPRange(char *match_str, uint32 *addr1, uint32 *addr2)
{
  return (char*)ExtractIpRange(match_str, (ip_addr_t *) addr1, (ip_addr_t *) addr2);
}

TSMatcherLine
TSMatcherLineCreate()
{
  return (void *) xmalloc(sizeof(matcher_line));
}

void
TSMatcherLineDestroy(TSMatcherLine ml)
{
  if (ml) {
    xfree(ml);
  }
}

const char *
TSMatcherParseSrcIPConfigLine(char *line, TSMatcherLine ml)
{
  return parseConfigLine(line, (matcher_line *) ml, &ip_allow_tags);
}

char *
TSMatcherLineName(TSMatcherLine ml, int element)
{
  return (((matcher_line *) ml)->line)[0][element];
}

char *
TSMatcherLineValue(TSMatcherLine ml, int element)
{
  return (((matcher_line *) ml)->line)[1][element];
}

/* Configuration Setting */
int
TSMgmtConfigIntSet(const char *var_name, TSMgmtInt value)
{
  TSMgmtInt result;
  char *buffer;

  // is this a valid integer?
  if (!TSMgmtIntGet(var_name, &result)) {
    return 0;
  }
  // construct a buffer
  int buffer_size = strlen(var_name) + 1 + 32 + 1 + 64 + 1;
  buffer = (char *) alloca(buffer_size);
  snprintf(buffer, buffer_size, "%s %d %lld", var_name, INK_INT, value);

  // tell manager to set the configuration; note that this is not
  // transactional (e.g. we return control to the plugin before the
  // value is commited to disk by the manager)
  RecSignalManager(MGMT_SIGNAL_PLUGIN_SET_CONFIG, buffer);
  return 1;
}


/* Alarm */
/* return type is "int" currently, it should be TSReturnCode */
int
TSSignalWarning(TSAlarmType code, char *msg)
{
  if (code<TS_SIGNAL_WDA_BILLING_CONNECTION_DIED || code> TS_SIGNAL_WDA_RADIUS_CORRUPTED_PACKETS || msg == NULL)
    return -1;                  //TS_ERROR

  REC_SignalWarning(code, msg);
  return 0;                     //TS_SUCCESS
}

void
TSICPFreshnessFuncSet(TSPluginFreshnessCalcFunc funcp)
{
  pluginFreshnessCalcFunc = (PluginFreshnessCalcFunc) funcp;
}

int
TSICPCachedReqGet(TSCont contp, TSMBuffer *bufp, TSMLoc *obj)
{
  ICPPeerReadCont *sm = (ICPPeerReadCont *) contp;
  HTTPInfo *cached_obj;

  if (sm == NULL)
    return 0;

  cached_obj = sm->_object_read;
  if (cached_obj == NULL || !cached_obj->valid())
    return 0;

  HTTPHdr *cached_hdr = cached_obj->request_get();
  if (!cached_hdr->valid())
    return 0;

  // We can't use the HdrHeapSDKHandle structure in the RamCache since multiple
  //  threads can access.  We need to create our own for the transaction and return that.
  HdrHeapSDKHandle **handle = &(sm->_cache_req_hdr_heap_handle);
  if (*handle == NULL) {
    *handle = (HdrHeapSDKHandle *) xmalloc(sizeof(HdrHeapSDKHandle));
    (*handle)->m_heap = cached_hdr->m_heap;
    (*handle)->m_sdk_alloc.init();
  }

  *bufp = *handle;
  *obj = cached_hdr->m_http;
  sdk_sanity_check_mbuffer(*bufp);

  return 1;
}

int
TSICPCachedRespGet(TSCont contp, TSMBuffer *bufp, TSMLoc *obj)
{
  ICPPeerReadCont *sm = (ICPPeerReadCont *) contp;
  HTTPInfo *cached_obj;

  if (sm == NULL)
    return 0;

  cached_obj = sm->_object_read;
  if (cached_obj == NULL || !cached_obj->valid())
    return 0;

  HTTPHdr *cached_hdr = cached_obj->response_get();
  if (!cached_hdr->valid())
    return 0;

  // We can't use the HdrHeapSDKHandle structure in the RamCache since multiple
  //  threads can access.  We need to create our own for the transaction and return that.
  HdrHeapSDKHandle **handle = &(sm->_cache_resp_hdr_heap_handle);
  if (*handle == NULL) {
    *handle = (HdrHeapSDKHandle *) xmalloc(sizeof(HdrHeapSDKHandle));
    (*handle)->m_heap = cached_hdr->m_heap;
    (*handle)->m_sdk_alloc.init();
  }

  *bufp = *handle;
  *obj = cached_hdr->m_http;
  sdk_sanity_check_mbuffer(*bufp);

  return 1;
}

TSReturnCode
TSCacheUrlSet(TSHttpTxn txnp, const char *url, int length)
{
  HttpSM *sm = (HttpSM *) txnp;
  Debug("cache_url", "[TSCacheUrlSet]");

  if (sm->t_state.cache_info.lookup_url == NULL) {
    Debug("cache_url", "[TSCacheUrlSet] changing the cache url to: %s", url);

    if (length == -1)
      length = strlen(url);

    sm->t_state.cache_info.lookup_url_storage.create(NULL);
    sm->t_state.cache_info.lookup_url = &(sm->t_state.cache_info.lookup_url_storage);
    sm->t_state.cache_info.lookup_url->parse(url, length);
  } else {
    return TS_ERROR;
  }
  return TS_SUCCESS;
}

void
TSCacheHttpInfoKeySet(TSCacheHttpInfo infop, TSCacheKey keyp)
{
  CacheHTTPInfo *info = (CacheHTTPInfo *) infop;
  INK_MD5 *key = (INK_MD5 *) keyp;

  info->object_key_set(*key);
}

void
TSCacheHttpInfoSizeSet(TSCacheHttpInfo infop, int64 size)
{
  CacheHTTPInfo *info = (CacheHTTPInfo *) infop;

  info->object_size_set(size);
}

// this function should be called at TS_EVENT_HTTP_READ_RESPONSE_HDR
TSReturnCode
TSRedirectUrlSet(TSHttpTxn txnp, const char* url, const int url_len)
{
  if (url == NULL) {
    return TS_ERROR;
  }
  if (sdk_sanity_check_txn(txnp)!=TS_SUCCESS) {
    return TS_ERROR;
  }
  HttpSM *sm = (HttpSM*) txnp;

  if (sm->redirect_url != NULL) {
    xfree(sm->redirect_url);
    sm->redirect_url = NULL;
    sm->redirect_url_len = 0;
  }

  if ((sm->redirect_url = (char*)xmalloc(url_len + 1)) != NULL) {
    ink_strncpy(sm->redirect_url, (char*)url, url_len + 1);
    sm->redirect_url_len = url_len;
    // have to turn redirection on for this transaction if user wants to redirect to another URL
    if (sm->enable_redirection == false) {
      sm->enable_redirection = true;
      // max-out "redirection_tries" to avoid the regular redirection being turned on in
      // this transaction improperly. This variable doesn't affect the custom-redirection
      sm->redirection_tries = HttpConfig::m_master.number_of_redirections;
    }
    return TS_SUCCESS;
  }
  else {
    return TS_ERROR;
  }
}

const char*
TSRedirectUrlGet(TSHttpTxn txnp, int* url_len_ptr)
{
  if (sdk_sanity_check_txn(txnp)!=TS_SUCCESS) {
    return NULL;
  }
  HttpSM *sm = (HttpSM*) txnp;
  *url_len_ptr = sm->redirect_url_len;
  return (const char*)sm->redirect_url;
}

char*
TSFetchRespGet(TSHttpTxn txnp, int *length)
{
   FetchSM *fetch_sm = (FetchSM*)txnp;
   return  fetch_sm->resp_get(length);
}

int
TSFetchPageRespGet(TSHttpTxn txnp, TSMBuffer *bufp, TSMLoc *obj)
{
  if (sdk_sanity_check_null_ptr((void*)bufp) != TS_SUCCESS || sdk_sanity_check_null_ptr((void*)obj) != TS_SUCCESS)
    return 0;

  HTTPHdr *hptr = (HTTPHdr*) txnp;

  if (hptr->valid()) {
    *bufp = hptr;
    *obj = hptr->m_http;
    if (sdk_sanity_check_mbuffer(*bufp) == TS_SUCCESS)
      return 1;
  }
  return 0;
}

extern ClassAllocator<FetchSM> FetchSMAllocator;

TSReturnCode
TSFetchPages(TSFetchUrlParams_t *params)
{
   TSFetchUrlParams_t *myparams = params;

   while(myparams!=NULL) {
     FetchSM *fetch_sm =  FetchSMAllocator.alloc();

     fetch_sm->init(myparams->contp,myparams->options,myparams->events,myparams->request,myparams->request_len, myparams->ip, myparams->port);
     fetch_sm->httpConnect();
     myparams= myparams->next;
  }
  return TS_SUCCESS;
}

TSReturnCode
TSFetchUrl(const char* headers, int request_len, unsigned int ip, int port , TSCont contp, TSFetchWakeUpOptions callback_options,TSFetchEvent events)
{
   FetchSM *fetch_sm =  FetchSMAllocator.alloc();

   fetch_sm->init(contp,callback_options,events,headers,request_len,ip,port);
   fetch_sm->httpConnect();
  return TS_SUCCESS;
}

int
TSHttpIsInternalRequest(TSHttpTxn txnp)
{
  if (sdk_sanity_check_txn(txnp) != TS_SUCCESS) {
    return 0;
  }
  TSHttpSsn ssnp = TSHttpTxnSsnGet(txnp);
  HttpClientSession *cs = (HttpClientSession *) ssnp;
  NetVConnection *vc = cs->get_netvc();
  if (!cs || !vc) {
    return 0;
  }
  return vc->get_is_internal_request();
}


TSReturnCode
TSAIORead(int fd, off_t offset, char* buf, size_t buffSize, TSCont contp)
{
  if (sdk_sanity_check_iocore_structure (contp) != TS_SUCCESS) {
    return TS_ERROR;
  }

  Continuation* pCont = (Continuation*) contp;
  AIOCallback* pAIO = new_AIOCallback();
  if( pAIO == NULL ) {
    return TS_ERROR;
  }

  pAIO->aiocb.aio_fildes = fd;
  pAIO->aiocb.aio_offset = offset;
  pAIO->aiocb.aio_nbytes = buffSize;


  pAIO->aiocb.aio_buf = buf;
  pAIO->action = pCont;
  pAIO->thread = ((ProxyMutex*) pCont->mutex)->thread_holding;

  if (ink_aio_read(pAIO, 1) == 1) {
    return TS_SUCCESS;
  } else {
    return TS_ERROR;
  }
}

char*
TSAIOBufGet(void *data)
{
  AIOCallback* pAIO = (AIOCallback*)data;
  return (char*)pAIO->aiocb.aio_buf;
}

int
TSAIONBytesGet(void *data)
{
  AIOCallback* pAIO = (AIOCallback*)data;
  return (int)pAIO->aio_result;
}

TSReturnCode
TSAIOWrite(int fd, off_t offset, char* buf, const size_t bufSize, TSCont contp)
{

  if (sdk_sanity_check_iocore_structure (contp) != TS_SUCCESS) {
    return TS_ERROR;
  }

  Continuation* pCont = (Continuation*) contp;

  AIOCallback* pAIO = new_AIOCallback();
  if( pAIO == NULL ) {
    return TS_ERROR;
  }

  pAIO->aiocb.aio_fildes = fd;
  pAIO->aiocb.aio_offset = offset;
  pAIO->aiocb.aio_buf = buf;
  pAIO->aiocb.aio_nbytes = bufSize;
  pAIO->action = pCont;
  pAIO->thread = ((ProxyMutex*) pCont->mutex)->thread_holding;

  if (ink_aio_write(pAIO, 1) == 1) {
    return TS_SUCCESS;
  } else {
    return TS_ERROR;
  }
}

TSReturnCode
TSAIOThreadNumSet(int thread_num)
{
  if (ink_aio_thread_num_set(thread_num) == 1) {
    return TS_SUCCESS;
  }
  else {
    return TS_ERROR;
  }
}

void
TSRecordDump(TSRecordType rec_type, TSRecordDumpCb callback, void *edata)
{
  RecDumpRecords((RecT)rec_type, (RecDumpEntryCb)callback, edata);
}

/* ability to skip the remap phase of the State Machine 
   this only really makes sense in TS_HTTP_READ_REQUEST_HDR_HOOK
*/
TSReturnCode TSSkipRemappingSet(TSHttpTxn txnp, int flag)
{
  if (sdk_sanity_check_txn(txnp) != TS_SUCCESS) {
    return TS_ERROR;
  }
  HttpSM *sm = (HttpSM*) txnp;
  sm->t_state.api_skip_all_remapping = (flag != 0);
  return TS_SUCCESS;
}

#endif //TS_NO_API<|MERGE_RESOLUTION|>--- conflicted
+++ resolved
@@ -4596,15 +4596,9 @@
 
 // Shortcut to just get the URL.
 char*
-<<<<<<< HEAD
-INKHttpTxnUrlStringGet (INKHttpTxn txnp, int* length) {
-  char* zret = 0;
-  if (INK_SUCCESS == sdk_sanity_check_txn(txnp)) {
-=======
 TSHttpTxnEffectiveUrlStringGet (TSHttpTxn txnp, int* length) {
   char* zret = 0;
   if (TS_SUCCESS == sdk_sanity_check_txn(txnp)) {
->>>>>>> 8b29eaf2
     HttpSM *sm = reinterpret_cast<HttpSM*>(txnp);
     zret = sm->t_state.hdr_info.client_request.url_string_get(0, length);
   }
