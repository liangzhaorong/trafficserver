                                                         -*- coding: utf-8 -*-
Changes with Apache Traffic Server 3.1.4
  *) [TS-1114] Fix to lock vol for CacheVC::write_vector.

  *) [TS-857] Possibly related race in UnixNetVConnection::mainEvent
              on inactivity timeout.

  *) [TS-1149] Pretty up automake output.


Changes with Apache Traffic Server 3.1.3
<<<<<<< HEAD
  *) [TS-1143] Fixed edge case problems in IpMap.

  *) [TS-1138] Fixed off by one range error in IpMap.
=======
  *) [TS-1145] Additional clang build fixes. Author: Darrin Jewell.

  *) [TS-1144] Fix out of tree builds. Author: Darrin Jewell.

  *) [TS-1138] Fixed off by one range error in IpMap.s
>>>>>>> a75f807d

  *) [TS-462] Support TLS Server Name Indication (SNI)

  *) [TS-1134] TSNetAcceptNamedProtocol should fail if NPN is not supported.

  *) [TS-1133] Make the max host-header length configure.ac configurable.

  *) [TS-1002] fix custom loggin with cquuc cquup, and introduce cquuh
   to recode the client_req_unmapped_url_host.

  *) [TS-701] Remove mgmt/cli/script_configs.sh

  *) [TS-1124] Move regex_remap, header_filter and stats_over_http from
   the plugin repo to the main repo.

  *) [TS-1111] fix crash in RangeTransform::handle_event

  *) [TS-1109] fix stack dump crashing

  *) [TS-1123] editline/readline conflicts when building on OSX.

  *) [TS-1116] Fixes for building the source with clang/lvm.

  *) [TS-1115] Fixes for building the source with Intel CC (icc).

  *) [TS-1102] Cleanup of Diagnostics code. Author: Uri Shachar and Leif.

  *) [TS-1117] Remove TS_HAS_PURIFY MACRO

  *) [TS-937] EThread::execute still processing cancelled event

  *) [TS-995] Name change for IP support (ink_inet.h).

  *) [TS-841] support TLS NextProtocol negotiation

Changes with Apache Traffic Server 3.1.2

  *) [TS-1110] logstats incorrectly bucketizes all status codes greater 
  than 599 as 5xx. Author: Manjesh Nilange

  *) [TS-1094] Fixed MIME parser so certain sequences of requests on
   keep alive conections no longer wedge it.

  *) [TS-1084] Add compile-time format string checking.

  *) [TS-1101] traffic_line -x no longer works, at least not in
   reasonable time.

  *) [TS-1098] Make RC script support Amazon EC2 Linux AMI.

  *) [TS-1035] EventProcessor::spawn_thread doesn't check that there
   is enough event threads and segfaults.

  *) [TS-1096] readline support for traffic_shell.

  *) [TS-1097] online help for traffic_shell.

  *) [TS-1066] TSHttpTxnServerReqHdrBytesGet in InkAPI.cc has an extra
   parameter (int *bytes) from the prototype in <ts/ts.h>.
   Author: Alistair Stevenson

  *) [TS-1089] Added TSHttpConnectTransparent.

  *) [TS-1088] Added TSHttpTxnOutgoingTransparencySet to API to
   control outbound transparency.

  *) [TS-1083] Initial SSL next protocol negotiation support.

  *) [TS-1082] Obey existing optimizer CXXFLAGS and CFLAGS at configure time.

  *) [TS-1077] All proxy ports are now configured by
   proxy.config.http.server_ports. All other port configuration values
   are deprecated.

  *) [TS-1091] CFLAGS=-w` causes configure script to wrongly guess style of
   `gethostbyname_r` on BSD flavors. Author: Marc Abramowitz.

  *) [TS-1073] no_dns_just_forward_to_parent configuration parameter is
   ignored/not used. Author: Kevin Giles.

  *) [TS-996] HTTPHdr::m_host goes stale if HdrHeap::evacuate_from_str_heaps
   is called. Author: B. Wyatt.

  *) [TS-1041] Populate sockaddr length. Author: James Peach.

  *) [TS-1081] Eliminate an additional copy of the pristine URL string.

  *) [TS-1038] TSHttpTxnErrorBodySet() can leak memory.
   Author: Brian Geffon

  *) [TS-1049] TS hangs (dead lock) on HTTPS POST requests.
   Author: Wilson Ho

  *) [TS-1056] Lost UA connections can show up as "400 ERR_INVALID_REQ"
   in logs.

  *) [TS-1048] Add TS API to enable plugins to use traffic server
   configuration infrastructure. Author: Bianca Cooper.

  *) [TS-1074] PluginVC should schedule to the local queue instead of the
  external queue. Author: Brian Geffon

  *) [TS-1032] Assertion when upstream connection is established (with event
   handled by thread A) and immediately disconnected (handled by thread B).
   Author: Uri Shachar.

  *) [TS-1052] trafficserver restart does not work (needs to let the old
   process die). Author: Billy Viera

  *) [TS-1044] Fix TSVConn{Read,Write}VIOGet in UnixNetVConnection.
    Author: James Peach.

  *) [TS-1040] Teach TSHostLookup to use const. Author: James Peach.

  *) [TS-1071] Debug statement in FetchSM broken. Author: Brian Geffon.

  *) [TS-1057] Expose Base64-encoding through APIs.
   Author: Yakov Kopel and leif

  *) [TS-1014] slow log can not print logs well on 32-bit system,
  changed the %d to RPI64. Author: weijin.

  *) [TS-992] Various portability fixes. Author: Piotr Sikora

  *) [TS-999] Deprecate TSUrlDestroy(), it's a no-op. Just make sure
   to release the marshal buffers as normal.

  *) [TS-245] Add TSStringPercentEncode(), TSUrlPercentEncode(), and
   TSStringPercentDecode().

  *) [TS-1065] traffic_cop segment fault when enable TRACE_LOG_COP.
   Author: Conan Wang.

  *) [TS-1029] DNS crash if we free the memory into system. Author: weijin

  *) [TS-1055] Wrong implementation of TSHttpSsnArgGet().
   Author: Yakov Kopel

  *) [TS-992] Portability fixes. Author: Piotr Sikora.

  *) [TS-949] Fix key->vol hash to be consistent when a disk is marked bad.

  *) [TS-1047] fix lots of spelling mistakes Author: Arno Töll

  *) [TS-1042] correct debug message in FetchSM. Author: James Peach

  *) [TS-1039] use pcre-config to find libpcre. Author: James Peach

  *) [TS-1037] Fix for computing local machine address (was ignoring
   general addresses).

  *) [TS-1030] Improve hashing mechanism on WKS.

  *) [TS-1028] Avoid triggering assert when running debug build and enabling
   per-thread connection pols

  *) [TS-1021] Remove extra newline from binary logs.

  *) [TS-1022] Use size specific types for serialized data in binary logs.

Changes with Apache Traffic Server 3.1.1
  *) [TS-1020] Make logging to a named pipe work on Solaris.

  *) [TS-1016] Make the update frequency for stats configurable.

  *) [TS-944] Align all configurations of paths to use the same function

  *) [TS-1018] Remove obsolete OpenSSL acceleration code and configs

  *) [TS-1013] Allow ssl_multicert.config to support CA chains per host

  *) [TS-971] make cache evacuate work as expect.

  *) [TS-982] Fixed PluginVC set active/passive address. Clarified that
   it expects host order input.

  *) [TS-1012] Eliminate proxy.config.http.append_xforwards_header, which
   is never used.

  *) [TS-1004] Transformation plugins cause connection close when content
   length is not known ahead. Author: Otto van der Schaaf.

  *) [TS-1011] Fixes for OpenSSL, specifically triggered for Solaris, but
   generally broken assumptions in the old code.

  *) [TS-989] Logging is now IPv6 compatible.

  NOTE: IP addresses are now encoded as a specific type of binary
  data, not a mix of unsigned ints and strings. This is a log binary
  format change and therefore WILL BREAK ACCESS TO LOG DATA FROM
  PREVIOUS VERSIONS.

  *) [TS-1009] Disable starting ICP continuations if ICP is not enabled.

  *) [TS-1005] Use traffic_line for reload option with RC script.
   Author: Jan-Frode Myklebust.

  *) [TS-984] Log roll crash fixed.

  *) [TS-997] ATS crashes on remap plugin initialization failure.
   Author: Manjesh Nilange.

  *) [TS-988] Updated ICP for IPv6.

  *) [TS-994] Removed the extra splace from X-Forwarded-For.

  *) [TS-934] Added some wrapping around NetVConnection for server
   handling so that connection objects can be safely locked across
   threads.

  *) [TS-991] Fixed race / stall condition for WCCP during restart.

  *) [TS-985] ts/ts.h uses C++ comments, which are technically not C.

  *) [TS-928] Compile problem in TsErrataUtil on FreeBSD 8.

  *) [TS-973] Eliminate proxy.config.http.verbose_via_str.

  *) [TS-747] Add a new option, proxy.config.ssl.compression, to turn
   SSL compression on / off. This currently only works with OpenSSL
   v1.0.0 and later.

  *) [TS-963] Change the way ip_allow is parsed to be consistent with
   earlier versions (first match). Added default IPv6 allow. Added
   regression tests for the underlying IpMap class.

  *) [TS-948] Don't reload or load a broken remap.config.

  *) [TS-824] Range requests that result in cache refresh give 200 status
   response with full contents. Review and suggestions for improvements
   by Charlie Gero.

  *) [TS-964] Add 64-bit integer plugin APIs for HTTP headers.

  *) [TS-932] Fix m_pending_event == NULL crash in LogCollationClientSM.cc
   Author: weijin

  *) [TS-830] Better error when there are CLI permission problems, or
   other problems preventing operation. Author: AdunGaos.

  *) [TS-979] Found a few places where we can segfault with strlcpy.

  *) [TS-938] Fix VIA to avoid loopback address. For Solaris only IPv4
   is supported.

  *) [TS-945] Convert transparent forward requests to server style when
     forwarding to a parent proxy. Contributed by Yossi Gottlieb.

  *) [TS-926] IPv6 conversion of iocore.

  *) [TS-967] This is a simplified version of Arno Toell's patch which does
   the same: Check if any -O options where given, and if so, use those, if
   not, use our default -O3.

  *) [TS-957] remove IE6 from the white list of ae_ua filter

  *) [TS-955] Fix the logging regression testing.

  *) [TS-962] typo of key name in logstats.cc. Author: Nick Berry.

  *) [TS-958] Fix a few valgrind memory check errors.

  *) [TS-567] A number of memory allocation clean up, and improvements. We
   now also support building with tcmalloc, jemalloc, and you can also turn
   off the freelist feature (for better debugging).

  *) [TS-950] Make the HTTP header regressions work on 32-bit, inefficient,
   but it works.

  *) [TS-956] fix the building with zlib-1.2.5.1.

  *) [TS-953] consolidate string copy/concat for examples.

  *) [TS-924] More efficient sharing of origin connections.

   This also overloads the config for shared connections as follows:

       #  0 - Never
       #  1 - Share, with a single global connection pool
       #  2 - Share, with a connection pool per worker thread
       CONFIG proxy.config.http.share_server_sessions INT 1

   This option is now per-request (remap or plugin) overridable. This is
   heavily based on William Bardwells and Weijin's work.

  *) [TS-84] Unify all code to use PATH_NAME_MAX, and increase it to 4K.

  *) [TS-943] Implement support for HTTP accept filters.

  *) [TS-168] revert iObject and other changes, make collation client work
   in the clean way.

  *) [TS-941] invalid cast of off_t math to int. Author: B Wyatt.

  *) [TS-940] Add new configuration option, and solaris support, to set
  an initial congestion window size, proxy.config.http.server_tcp_init_cwnd.

  *) [TS-931] cluster latency too high, about 24ms. this change will cut
   the latency from 20+ms to about 10ms. Author: weijin

  *) [TS-896] When logging config changes, we should check if it is remote
   logging and clean up the collation client related data.

  *) [TS-936] Fix problems with core file generation on Linux.

  *) [TS-930] Fixed TSNetConnect to use network order for port.

  *) [TS-1008] Add API to get TCP connection from SSN.

Changes with Apache Traffic Server 3.1.0
  *) Make sure --enable-purify works again

  *) [TS-888] Fix SSL by enabling the right direction on successful setup.

  *) [TS-925] Switch from integer thread IDs to hex thread IDs with the
   diagnostics output. Author: Brian Geffon.

  *) [TS-919] All of iocore is now IPv6 compatible. Much of this work
   was contributed by Yossi Gottlieb.

  *) [TS-867] moving to a different thread only if the pluginvc is invoked
   from a non regular thread.

  *) [TS-876] forward map based on request receive port. Author: Manjesh
   Nilange.

  *) [TS-880] Major performance problem with second request on same
   keep-alive connection. This is a partial fix, another 2x improvement
   can be made, but too risky right now. Authors: William Bardwell and
   weijin.

  *) [TS-900] TSHttpTxnNewCacheLookupDo (experimental) breaks requests
   to origin server. Author: William Bardwell.

  *) [TS-918] Allow interval-based rotation for round robin entries.
   Author: M. Nunberg.

  *) [TS-916] TSHttpIsInternalRequest() crashes if client connection is
   terminated prematurely. Author: Manjesh Nilange.

  *) [TS-466] Multiline headers handled improperly.

  *) [TS-914] fix iocore_net_main_poll debug info in UnixNet.cc
   Author: taorui

  *) [TS-911] Remove unecessary lock in HTTP accept.

  *) [TS-908] HostDB now stores IPv6 addresses.

  *) [TS-813] fix http_ui /stat/ to response with content type

  *) [TS-849] fix some variables for traffic_line -s setting

  *) [TS-874] make asf-dist work with git repo

  *) [TS-906] ATS doesn't use proxy.config.http.forward.proxy_auth_to_parent.

  *) [TS-592] DNS internals are now IPv6 compatible. Externally this means
     DNS servers with IPv6 addresses can be used although only IPv4 responses
     are useful until other IPv6 upgrades are done.

  *) [TS-907] The source address for DNS requests can be set.

  *) [TS-903] Internal resolver library now IPv6 compatible.
     IP address matching libraries removed, replaced with IpMap which is
     faster and IPv6 compatible. SOCKS and IpAllow configurations files
     will now parse IPv6 ranges, although they do not current have effect.

  *) [TS-901] Valgrind found minor leaks and uninitialized variables.
   Author: William Bardwell.

  *) [TS-863] Make proxy.config.http.keep_alive_no_activity_timeout_out
   configurable per transaction. Author: William Bardwell.

  *) [TS-859] Make parent proxy not not work anymore.

  *) [TS-889] Disable warnings on deprecated APIs for Darwin (OSX). This
   fixes build problesm on OSX 10.7 (Lion) when using the system OpenSSL.

  *) [TS-890] update remap.config comments on regexes to be
   accurate. Author: Manjesh Nilange.

  *) TS-885 service trafficserver condrestart does the opposite of what´s
    intended. Author: Jan-Frode Myklebust

  *) [TS-898] "fixed" problems reported by Coverity
    1. Changed sprintf to snprintf
    2. ignore error on sscanf that is safe

  *) [TS-807] no config item "proxy.config.hostdb.disable_reverse_lookup" in
   hostdb. Author: weijin.

  *) [TS-883] Fix help / usage text to be, ehm, correct.

  *) [TS-567] Cleanup, removing unecessary, and unsupported, debug features.

  *) [TS-848] fix crash in net pages and remove useless option.

  *) IpLookup was removed from the experimental API.

  *) proxy.config.http.cache.cache_responses_to_cookies can now be overridden
   on a per request basis in cache.config.

  *) [TS-816] Other ports now obey specified options for both normal
   and standalone usage.

  *) [TS-882] traffic_logstats dies when printing log.

  *) [TS-804] libcap required when running standalone.

  *) [TS-730] Allow for the SSL Cipher Suite to be configured.

  *) [TS-881] Better error message from TrafficCop when admin user lookup
   fails.

  *) [TS-875] TSFetchRestpGet(), TSFetchPageResptGet() and TSFetchUrl() have
   incorrect asserts. Author: Manjesh Nilange.

  *) [TS-853] Fix a few example plugins to use the new (appropriate) sockaddr
   based APIs (and not the deprecated APIs).

  *) [TS-870] Fix evacuate relevant codes in cache to work, Author: mohan_zl

  *) [TS-869] The stat code for ram_cache miss is lost, Author: mohan_zl

  *) [TS-873] Wrong code in iocore/net/UnixNet.cc, Author: mohan_zl

  *) [TS-833] Continuation::handleEvent deadbeef fix, authors jplevyak and
  taorui.

  *) [TS-834] InactivityCopy::check_inactivity crash.

  *) [TS-864] Need more information from CacheHttpInfo (req time, resp time,
  size). Author: William Bardwell.

  *) [TS-860] Built in error for host not found looks like Internet Explorer
  error. Author: William Bardwell.

  *) [TS-861] Need a way to disable Vary: Accept-Encoding checking so a plugin
  can take care of that. Author: William Bardwell.

  *) [TS-862] Need to be able to make keep alive connections not shared on a
  per-transaction basis. Author: William Bardwell.

  *) [TS-865] Need to get address for a VConn from a plugin similar to how you
   can get it for the various things in a transaction. Author: William
   Bardwell.

  *) [TS-868] build fails with --as-needed. Author: Ilya Barygin.

  *) [TS-851] run TS without a real interface

  *) [TS-822] make cluster thread number configable

  *) [TS-845] make proxy.config.cluster.ethernet_interface default to
   loopback interface: lo on linux and lo0 on bsd derivatives

  *) [TS-847] Bad timeout when using CONNECT method.

  *) [TS-826] TSHttpTxnErrorBodySet() can leak memory. Author: William
  Bardwell.

  *) [TS-840] Regression checks fail (again) due to faulty assert use.
   Author: Arno Toell.

  *) [TS-842] remove uninstall target from build system

  *) [TS-648] Use hwloc library when available. This can be disabled
   with --disable-hwloc.

  *) [TS-398] Autoscaling threads vs Hyper Threading. This requires
   support for hwloc as well.

  *) [TS-760] Cleanup mgmt types.

  *) [TS-359] Remove DIR_SEP and use slash directly.

  *) [TS-839] Build problems when specifying lmza location.

  *) [TS-828] Various memory leaks and uninitialized values. Author:
   William Bardwell.

  *) [TS-815] make sure that a missing yacc/bison|flex/lex is *fatal* when
   building with wccp. Author: Arno Toll.

Changes with Apache Traffic Server 3.0.0
  *) [TS-827] TSMimeHdrFieldValueStringInsert() can use freed memory to
  edit headers. Author: William Bardwell.

  *) [TS-825] negative caching caches responses that should never be
   cached: Author: William Bardwell.

  *) [TS-820] Restore log buffer size to previous defaults.

  *) [TS-818] Assertion/abort when starting TS with SOCKS proxy enabled.
   Author: Yakov Markovitch

  *) [TS-810] Typo in switch statement + slight improvement.

  *) [TS-809] ts.h broken when compiling C plugins.

  *) [TS-798] We add broken remap rules when we encounter parse errors of
   remap.config.

Changes with Apache Traffic Server 2.1.9
  *) [TS-805] HostDB wastes a lot of storage for round-robin entries,
   and the calculations of size are off.

  *) [TS-806] TS_ADDTO removes duplicates, so avoid this by using the
   -R option to libtool

  *) [TS-793] Improve print statements for ink_freelist debugging.

  *) [TS-679] The external API was changed to make it IPv6 compliant
     (although it doesn't actually work with IPv6). Old API functions
     were deprecated but not removed.

  *) [TS-797] Wrong delete used in stats processor.

  *) [TS-769] Fixed infinite loop when getting a 505 response from the
   origin and the connection is keep-alive.  Now downgrading keep-alive
   all the time along with the protocol.

  *) [TS-788] Cleaned up the request and response cacheable apis.

  *) [TS-792] Add a config option (disabled by default) to support
  mlock() and mlockall().

  *) [TS-783] Port ATS to IA64. Author: Arno Toell.

  *) [TS-778] Compile Fails on Solaris 10 (gcc). Author: Igor Brezac.

  *) [TS-404] Add a new API, TSOSIpSet() which allows you to bypass the
    origin server DNS lookup.

  *) [TS-791] Remove ShmemClean.cc, it's no longer needed.

  *) [TS-786] Add a perl module to edit a records.config configuration
  file.

  *) [TS-779] Set thread name for various event types.

  *) [TS-784] Don not use class allocator for remap processing when no
   remap threads are enabled.

  *) [TS-782] Remap processor creates a remap thread even when asked not
   to.

  *) [TS-781] Cleanup of unusual configs, and better defaults making
   records.config leaner, and a little more useful.

  *) [TS-780] Retune the number of SSL threads.

  *) [TS-775] Disable cluster autodiscovery via multicast when
   clustering is disabled. This should hopefully fix run-time errors
   with Ubuntu 11.x.

  *) [TS-776] memchr in glibc has evolved, and is faster than our
   version, replaced.

  *) [TS-774] Add a new configure option, --enable-static-libts, which
   avoids the dynamic linking hassles involved with the dynamic nature
   of libts. This is for devs only.

  *) [TS-773] Traffic server has a hard limit of 512 gigabytes per RAW
   disk partition. This fix required changing the disk structure which
   will result in a total disk cache clear (wipe) after upgrading.

  *) [TS-772] Make proxy.config.http.doc_in_cache_skip_dns overridable.

  *) [TS-770] proxy.config.http.doc_in_cache_skip_dns is not being read
   from records.config. Author: Yakov Markovitch

  *) [TS-738] 'make check` fails on x86.

  *) [TS-771] Remove remaining v1 log buffer code.

  *) [TS-562] Make --with-openssl path be honored with an -rpath to
   libtool. This also fixes the same problem with other libraries,
   e.g. pcre, zlib etc.

  *) [TS-765] Make the backdoor port (8084 by default) only listen on
   127.0.0.1 .

  *) [TS-762] Range values like -10 are processed. Author: William
   Bardwell.

  *) [TS-761] Fixed bug where 3 (or more) remap plugins in a chain
   couldn't be loaded.

  *) [TS-763] When creating multiple SSL accept threads, we use the
   wrong instantiator.

  *) [TS-757] Change TSNetAccept() API to take an option for enabling
    (and number of) accept threads.

  *) [TS-759] Makefile in proxy/config handles $DESTDIR incorrectly.
   Author: Arno Toell

Changes with Apache Traffic Server 2.1.8
  *) [TS-750] TS does not fail-over if one origin server for a 2 address
   hostname. Author: William Bardwell.

  *) [TS-752] If you cancel a scan really quickly you can get a NULL
  dereference. Also other important performance and correctness fixes
  for the cache scanning code. Author: William Bardwell and jplevyak.

  *) [TS-749] Connection hangs if origin server goes down in the middle of
  a response. Author: William Bardwell.

  *) [TS-753] TS-753 Some more cleanup in InkAPI, move a few experimental
   APIs to ts.h

  *) [TS-751] Experimental TSHttpTxnCacheLookupStatusSet(HIT_STALE) calls
   cause a crash. Author: William Bardwell

  *) [TS-748] Client side transparency doesn't work on trunk.

  *) [TS-702] FATAL: MIME.cc:1250: failed assert `j < block_count`.
  Author: Yakov Markovitch

  *) [TS-746] Allow to remove URL fields with "NULL" (or 0) values.

  *) [TS-744] Configurations to control SSL session reuse and cache
  size. Authors: qianshi and Leif

  *) [TS-716] Bug where NetVC could be double free'd.
   Fix for DNS crash: bad memory management of HostEnt structures. It is
   not clear that this fixes the bug entirely.  Some of the stack traces
   are consistent with this bug, but some are not.

  *) [TS-743] Support separate configs for keep-alive enabled for _in
   and _out connections.

  *) [TS-741] traffic_manager handles sockets incorrectly.

  *) [TS-742] assert triggered wrongly (in debug builds).

  *) [TS-740] Traffic Server fails to build on kfreebsd.
   Author: Arno Toell.

  *) [TS-737] Small hackish fix for rc/trafficserver.in so rc/trafficserver
   will work with FreeBSD. Author: G Todd.

  *) [TS-735] Disable ccache by default, use with --enable-ccache.

  *) [TS-734] Remove unused fields in net stats pages.

  *) [TS-212] Startup service support for Solaris. Author: Igor Brezac.

  *) [TS-629] fix some non-portable char == unsigned char assumptions.

  *) [TS-621] Update records.config.default.in with changed / removed
   configs.

  *) [TS-641] Remove a bunch of Web UI related configs and code.

  *) [TS-719] libtsutil.so is not self-contained.
  Author: Igor Brezac.

  *) [TS-729] Fix bugs with Via Headers handling. (Note: This is
   unlikely to have caused the crash the bug report)
   Author Leif Hedstrom

  *) [TS-721] Incorrect http hit ratio in stats.
   This also removes a number of obsoleted stats and also disables
   stats aggregation in WebOverview.cc, one more nail to WebUI's
   grave. Author: Leif Hedstrom

  *) [TS-728] Remove the --enable-webui option, since it doesn't
   produce a running webui anyway. Also remove html2

  *) [TS-685] Rename partition.config because it doesn't have
   anything todo with disks. Also rename all code related to it
   so as not to confuse anybody.

  *) [TS-714] Fix traffic_shell hanging on every command

  *) [TS-562] Fix TCL linking to honor custom library dirs.
   Author: Eric Connell.

  *) [TS-624] make install should not overwrite etc/trafficserver/.
   Author: Eric Connell.

  *) [TS-465] Allow for existing Server: string to not be overwritten.
   This adds a new semantic for the value "2" to this option.

  *) [TS-633] Fix reverse mapping with different schemes.
   Author: Andreas Hartke.

  *) [TS-715] Fixes and cleanup for Perl client. Author: Billy Vierra.

  *) TS-550 Remove an unused / unsupported debug tool. Also update the
   remap code to use our standard linked list (Queue in this case).

  *) [TS-704] Link traffic_server dynamically to make distros happy,
  since --disable-static will work.

  *) [TS-545] Clean out more cruft from MIXT legacy.

  *) [TS-713] Honor the offset within do_io_pread.

  *) [TS-712] Fix compile problems with clang / llvm

  *) [TS-545] parent.config (and perhaps other configs) have an unused
   concept of "tags" for MIXT media. Cleanup remaining MIXT junk.

Changes with Apache Traffic Server 2.1.7
  *) [TS-711] Don't schedule remap.config reloads on a network threads.
   We now schedule this task on an ET_TASK thread, which avoids blocking
   a net-thread for several seconds (when reloading very large remaps).

  *) [TS-710] Do not dlopen / reload a remap plugin .so more than once.

  *) [TS-588] Change Remap plugin APIs to use URL TSMLoc, and normal
   ts/ts.h APIs for getting and setting components.

  *) [TS-708] TsConfig doesn't handle backslashes correctly.

  *) [TS-209] add support for raw disk on Solaris: credits: Igor Brezac
    for both the code and testing!

  *) [TS-705] Fixes for compiling with gcc v4.6.

  *) [TS-706] hardware sector size's over 8K current report an Error
   but are passed through resulting in lots of disk waste.

  *) [TS-707] The random number generator from 1-23-2011 is using the
   same seed for all threads = collisions in the cache

  *) [TS-700] Need additional controls in cache.config.

  *) [TS-696] make check fails on libtsutil due to missing libresolv
   and librt. Author: Eric Connell.

  *) [TS-691] LogFilter not working for "int" types.
   Author: Eric Connell.

  *) [TS-692] Add an experimental API to modify the outgoing IP address.

  *) TS-676: logic in Store::clear and Store::read_config is wrong.
  Author: mohan_zl.

  *) [TS-680] Change many typedef void* types to anonymous structs.

  *) [TS-690] Schedule some callbacks on the ET_TASK threads

  *) TS-689 Restore TSMgmtUpdateRegister() to the SDK APIs.

  *) [TS-550] Remove MgmtPlugin.{cc,h}.

  *) [TS-657] Proper validation of RWW settings on startup.

  *) [TS-688] Remove the "tag" modifier from parent.config.

  *) [TS-682] Segfault when partition.config is used.

  *) [TS-687] Build failures on FreeBSD8

  *) [TS-684] config.layout for gentoo linux, may also be used on Fedora

  *) [TS-675] Make redirect and reverse maps work again.

Changes with Apache Traffic Server 2.1.6

  *) [TS-678] Add a config option for try-lock retry delay.

   This adds a configuration option

         proxy.config.cache.mutex_retry_delay INT 2

   2ms seems to be fairly optimal, with little detrimental effect on CPU
   usage. We'll fine tune this further in the next release.

  *) [TS-674] Fixes for cache.config and the "modifiers" to work.

  *) [TS-641] Remove inktomi*.css and some files only referenced by it.
   Removing mgmt/html2/charting. Remove the now empty mgmt/html2/tune.

  *) [TS-590] Cleanup all SDK APIs to be more consistent. This changes a
   large number of APIs, so please check updated docs and signatures in
   ts/ts.h. A new tools, tools/apichecker.pl, can be used to help
   identifying areas in existing plugins that might need changes.

  *) [TS-673] Make the default configurations more conservative
   for when content is cacheable.

  *) [TS-672] Remove unused/unreferenced Win32 header files and
   code paths

  *) [TS-671] Detect install group based on install user.

  *) [TS-644] Fix clustered cache pages crash.

  *) [TS-651] Clear all stats when we ask to clear the local stats.

  *) [TS-489] Remove the "connection collapsing" feature, it was poorly
   implemented, and caused major problem if enabled. We should redo this
   for v3.1 in a way that fits with the HttpSM [author: mohan_zl].

  *) [TS-668] Add support for URL stats to traffic_logstats.

  *) [TS-665] Remove HTTP_ASSERT from the code base, use standard asserts.

  *) [TS-663, TS-664] Fixes to WCCP with mask assignments, and trunk build
   problems.

  *) [TS-662] Make per partition stats for bytes_used work.

  *) [TS-661] Delay the copy of per transaction configs until a plugin
   actually tries to modify a setting. We also add these settings to the
   list of configurations that is overridable:

       proxy.config.http.cache.max_open_read_retries
       proxy.config.http.cache.open_read_retry_time

  *) [TS-660] Cache scan can not be canceled.

  *) [TS-505, TS-506] Changed the defaults to deal with read contention on
   the cache, this dramatically improves the performance on cache misses.

  *) [TS-655] Reorganize some code to reduce binary foot prints.

  *) [TS-653] Bogus logcat conversion of squid timestamps.

  *) [TS-643] Unable to purge objects on other servers in full cluster mode.

  *) New 64-bit random generator.

  *) [TS-639] Rename the management APIs from INK* to TS*.

  *) [TS-650] Remove the dead v2 stats code.

  *) [TS-649] Dynamic libraries for mgmt APIs.

    This makes libts -> libtsutil, and we now support making .so's for
    libtsutil.so and libtsmgmt.so. All binaries are changed to use this,
    except traffic_server which continues to use the libtsutil.a library
    (for performance on e.g. 32-bit platforms).

    This also renames the public API include file to be

         #include <ts/mgmtapi.h>

  *) [TS-647] Move Layout out of iocore and into lib/ts.

  *) [TS-638] Rename various directories:
      proxy/mgmt -> mgmt/
      proxy/mgmt/cop -> cop/

   All "cli" APIs are now also migrated into mgmt/cli, unified into one
   single cli.

  *) [TS-641] Cleanup of Web2/HTML2.

  *) [TS-636, TS-637] Remove various unused source files.

  *) [TS-631] Rename proxy/http2 -> proxy/http and proxy/mgmt2 to proxy/mgmt.

  *) [TS-582] Add an example to records.config for how to bind a specific IP.

  *) [TS-491] Cluster port was activated even with clustering disabled. This fix also
   adds monitoring support for the "cli" unix domain socket.

  *) [TS-593] Cleanup of inktomi.com.

  *) [TS-324] Cleaning up some old TCL files and dependencies.

  *) Remove traces of FTP references [TS-324] by purging the now useless TCL
  bindings to it.

  *) [TS-513] Fix configure issues for sqlite3. This fix eliminates all of
  SimpleDBM, sqlite3 and bdb dependencies. It also fixes the "make
  distclean" problem, and clean things up a bit.

  *) [TS-491] Add the CLI interface to Traffic Cop, and make it possible to
   run traffic_manager without listening on the cluster port.

  *) [TS-583] Build fails if --disable-webui is added.

  *) [TS-618] Removing traces of CCAS/CCASFLAGS.

  *) [TS-627] Fixes for "make check" to succeed (author: Arno Toell).

  *) [TS-632] Fixes for bad cast and cleanup for Intel CC.

Changes with Apache Traffic Server 2.1.5

  *) More 64-bit issues has been identified in the SDK and HTTP core, and
  fixed [TS-620].

  *) Code cleanup of old transparency code and options [TS-613].

  *) We now require a compiler (or libc) that provides atomic
  operations. This includes gcc 4.1.2 or later, Intel CC, clang (recent
  versions) as well as Sun's Solaris compilers and libc [TS-618].

  *) Support normal default path for remap plugins [TS-616].

  *) Change default settings for MSIE User-Agent sniffing [TS-615].

  *) Remove remnants from InktoSwitch. This removes the following
  configurations [TS-614]:

      proxy.config.http.inktoswitch_enabled
      proxy.config.http.router_ip
      proxy.config.http.router_port

  *) Modify TSContSchedule to take a thread type, and add
  TSContScheduleEvery [TS-589].

  *) Added support to allow some select (~50 or so) records.config
  configurations to be overridable per transaction. This is done via new SDK
  APIs, as well as a remap plugin provided with the core [TS-599]. The new
  APIs available are

      TSHttpTxnConfigIntSet()
      TSHttpTxnConfigIntGet()
      TSHttpTxnConfigFloatSet()
      TSHttpTxnConfigFloatGet()
      TSHttpTxnConfigStringSet()
      TSHttpTxnConfigStringGet()
      TSHttpTxnConfigFind()

  *) Eliminate dedicated default DNS for SplitDNS [TS-597]. Author: Zhao
   Yongming.

  *) Eliminate proxy.config.net.max_poll_delay configs [TS-605].

  *) Old traffic_net configurations are eliminated [TS-601].

  *) Multiple preads: this patch is only active if you call do_io_pread on
  the cache.  This includes a regression test for do_io_pread which is at
  least a smoke test of the new code. [TS-61]

  *) Migrate from home-grown regular expression classes to pcre [TS-604]

  *) Reduce number of calls to regex matcher for standard requests with
   well-known-strings (WKS). [TS-603]

  *) Parse Range: requests a bit better. Prior, a request like like Range:
   bytes=100-200 would return 0-200. Additionally, Range: bytes=100- would
   not parse properly. [TS-596]

  *) Remove old, unused configuration code (duplicated) [TS-576].

  *) Bump the SDK version numbers properly [TS-595].

  *) Migrate from our own int64 (et.al) to int64_t / stdint types. This also
   changes the SDK, so ts/ts.h users should now use int64_t etc. [TS-594].

  *)./configure will now tell us more about its defaults.

  *) Add better tests for eventfd, making sure sys/eventfd.h exists
   [TS-515].

  *) Stub / base implementation for the Task thread pool [TS-589].

  *) Cleanup of traffic_logstats, and also add support for JSON
   output. Several new options and query args added to select output format
   and data [TS-587].

  *) Add back support for using the default DNSHandler from DNS.cc This
   helps with SplitDNS [TS-580].

  *) Fixes for DNS to properly schedule and initialize [TS-570].

  *) Fix make check so it actually compiles [TS-586].

  *) Remove RAF pieces [TS-584].

  *) Replace the SDKAllocator with a ClassAllocator [TS-577].

     This reduces the amount of memory allocation for plugins, but requires
     that plugins now religiously release the handles that they are expected
     to release (i.e. no automatic gc is done for lazy developers).

  *) Fixes for getting the altinfo regression check to succeeds [TS-171].

  *) Fixes for some transform, and other, mismatches of int vs int64 in the
   new APIs and underlying cache [TS-456].

  *) Eliminate misguided string copies in the SDK [TS-579].

  *) Fix build of ts.h and tsxs when the .in files changes [TS-574].

  *) Move libinktomi++ and librecords to lib/ts and lib/records [TS-571].

  *) Add SDK API calls to directly get the elements of the running TS
   version [TS-568].

  *) Added WCCP support.

  *) Bring IPv6 functionality back to trunk, for incoming (client)
   connections [TS-18]. Original author: Tsunayoshi Egawa.

  *) Segfault with HTTPS, fixed by correctly initializing SSLNetVConnection
   being added to freelist [TS-559].

  *) The old logs.config custom log format is no longer supported. Only the
   XML custom logs are now supported. This eliminates the config

       proxy.config.log.xml_logs_config

   as well, since it's the only option for custom logs [TS-556].

  *) All log configurations (and stats) are renamed from log2.* to
   log.*. This is to avoid confusion, since Apache Traffic Server never had
   the old (obsolete) log system. There's now only one log system, log
   [TS-555].

  *) Many fixes and improvements on the Stats pages subsystem. This now
   properly supports (if configured) various internal URLs, like
   http://{net}, http://{hostdb} etc. [TS-554].

  *) The NewCacheVC is removed [TS-551].

  *) Support for the Alpha processor is eliminated [TS-552].

  *) A number of unecessary memory allocations are removed, improving
   performance under heavy load. [TS-550, TS-549]

  *) All streaming media (MIXT) configurations are now properly removed from
   code and default configs [TS-544].

  *) URL scheme was case sensitive in the cache key [TS-474].

  *) Fixes for broken API signatures, additions / modifications to the
   following API:

     TSReturnCode TSHttpTxnArgSet(TSHttpTxn txnp, int arg_idx, void *arg);
     TSReturnCode TSHttpTxnArgGet(TSHttpTxn txnp, int arg_idx, void **argp);
     TSReturnCode TSHttpSsnArgSet(TSHttpSsn ssnp, int arg_idx, void *arg);
     TSReturnCode TSHttpSsnArgGet(TSHttpSsn ssnp, int arg_idx, void **argp);

     TSReturnCode TSHttpArgIndexReserve(const char* name, const char*
     description, int* arg_idx); TSReturnCode TSHttpArgIndexNameLookup(const
     char* name, int* arg_idx, const char** description); TSReturnCode
     TSHttpArgIndexLookup(int arg_idx, const char** name, const char**
     description);

     TSReturnCode TSHttpSsnTransactionCount(TSHttpSsn ssnp, int* count);

   This was all combine into [TS-504], but also see [TS-503].

  *) Many fixes for broken regression tests!

  *) RNI is now completely cleaned out [TS-536].

  *) Fixes for SplitDNS (co-author: mohan_zl) [TS-435].

  *) HTTPS to origin servers, with Chunked responses, would hang [TS-540].

  *) Mismatched APIs using "unsigned char*" [TS-458].

  *) Rename / modify TSSetCacheUrl() API, the new prototype is

     TSReturnCode TSCacheUrlSet(TSHttpTxn txnp, const char *url, int
     length);

   If length == -1, then the API will calculate it using strlen() [TS-520].

  *) All public APIs, structs and defines are now prefixed with "TS" instead
   of the old "INK". There are two exceptions, for the deprecated INKStats*
   and INKCoupledStats* APIs [TS-521].

  *) The hooks around "remap" has been organized, and a new hook as been
   added (for post-remap). New / renamed hooks are

     TS_HTTP_PRE_REMAP_HOOK TS_HTTP_POST_REMAP_HOOK

   In addition, a new API was added, to allow a plugin to skip the remap
   phase completely:

     TSReturnCode TSSkipRemappingSet(TSHttpTxn txnp, int flag);

   These fixes went in with [TS-529] and [TS-530].

  *) INKHttpTxnSetHttpRetStatus not honored when an API transaction is
   reenabled with INK_EVENT_HTTP_ERROR [TS-535].

  *) Various defines for version identification has been moved to the public
   ts/ts.h include file, e.g.

       #define TS_VERSION_STRING             "2.1.6-unstable"
       #define TS_VERSION_NUMBER              2001006
       #define TS_VERSION_MAJOR               2
       #define TS_VERSION_MINOR               1
       #define TS_VERSION_MICRO               6

   The intended use is for plugins to be able to verify available APIs at
   compile time (vs the existing runtime checks) [TS-534].

  *) Traffic Server should now build on ARM processors. Commit message is
   appropriately describing the situation with this CPU:

   This is a sad day of defeat.  Not my defeat, but more a collective human
   defeat.

   Question: "Chips fabricated today don't have 64bit atomic primitives?"
   Answer: "Be sad."

   The ARM box we're working on (armv5tejl) doesn't support any 64bit
   primitives.

   This means we need a method of using a global (yes, giant lock of death)
   to protect modifications of arbitrary 64bit integers in process space.
   We could make this less contentious by allocating pagesize/8 mutexs and
   then protecting an int64 based on its page offset.  Instead, I think we
   should mobilize to burn these architectures to the ground and use public
   embarrassment to fix future instruction sets. If another platform has
   this issue, we'll want to change the define to:

   TS_ARCHITECTURE_LACKS_64BIT_INSTRUCTIONS and turn on the global death
   lock based on that.

   This does not change performance on any other platform -- it's compile
   time capital punishment. [TS-533] and [TS-135].

  *) Very old APIs, that have been deprecated since long before the Apache
   Open Source project, are removed. Also, only three public include files
   are now available:

     ts/ts.h ts/experimental.h ts/remap.h

  Various other cleanup related to the APIs was also done [TS-522].

Changes with Apache Traffic Server 2.1.4

  *) Fixes to clustering, that caused an assert to trigger after the stats
   changes [TS-519].

  *) Make the checks when to honor the Content-Length: header less strict,
   against origins without Keep-Alive [TS-500].

  *) Eliminate old ssl_ports feature, it's completely replaced with the
   connect_ports configuration [TS-517].

  *) New script available to help build plugins, tsxs [TS-512].

  *) Simple, brute force (and efficient) status code stats counters
   [TS-509].

  *) Generalize RecDumpRecordsHt to use RecDumpRecords which is a
   callback/map pattern [TS-508].

  *) Fix plugin APIs to be compatible with the 64-bit changes in the
   core. This is an incompatible change with previous releases [TS-14].

  *) Fixes for stats around origin connection counters, used when allowing
   for origin connections to be reused between clients [TS-501].

  *) Experimental supoprt for a dedicated DNS thread. This can be enabled
   with the records.config option

      CONFIG proxy.config.dns.dedicated_thread INT 1

  This feature is possibly useful for very busy forward or transparent
  proxies [TS-307].

  *) Accept threads can leak some amount of memory. This patch also supports
   multiple accept threads (very experimental!) [TS-496].

  *) HttpSM has an assertion that checks the client URL against the cache
   URL, which breaks INKSetCacheUrl [TS-495].

  *) Return value from pcre_exec tested incorrectly [TS-493].

  *) Improved loop detection using the Via header [TS-490].

  *) Fixes for Solaris build (yay, it builds!).

  *) Remove filter.config remnants [TS-486].

  *) Cleanup in InkAPI [TS-485].

  *) Move PKGSYSUSER to ink_config.h.in [TS-482].

  *) Unresponsive server can stall ATS [TS-480].

  *) UrlRewrite cleanup [TS-434].

  *) Build TS with clang (author: Igor Galic) [TS-427].

  *) Better support and handling of DNS round-robin options (author: Zhao
   Yongming) [TS-313].

  *) Make it possible to "write" Content-Length headers > 2GB [TS-471].

  *) Better support for Age: headers, and avoiding overflows [TS-470].

  *) Added a configure option to size the API stats "slots". The new option
  is --with-max-api-stats=<n> [TS-454].

  *) In Cache.cc, make snprintf() around Debug statements conditional for
   performance [TS-459].

  *) Cleanup / optimize Via: string generation [TS-460]. Also make the
   default for Via: on responses to be disabled (it can leak info).

Changes with Apache Traffic Server 2.1.3

  *) Removed the remnants of NCA from the source [TS-455].

  *) New plugin APIs for stats, and making the "v2" (incomplete) stats
  experimental (no longer built by default) [TS-390]. See
  https://cwiki.apache.org/confluence/display/TS/NewStatsAPI for more
  details.

  *) Cleanup in duplicated configs, and obsoleted configs [TS-447] and
   [TS-451].

  *) Remove some remnants of SNMP [TS-401].

  *) Cleanup of MIX and LDAP/NTLM remnants [TS-443].

  *) Make the target fragment size configurable for the disk cache. This
   adds a new option, proxy.config.cache.target_fragment_size [TS-445].
   This should dramatically improve large file disk performance.

  *) Improve build include dependencies [TS-442].

  *) Cleanup / fixes for remap plugin chaining [TS-224].

  *) Support the rc/trafficserver script for FreeBSD [TS-211].

  *) traffic_shell shows wrong RAM cache size > 2GB [TS-439].

  *) Better warnings / errors when bad NIC is configured [TS-327].

  *) Add support for hardware sector sizes 512 - 8192 bytes (e.g. 4096, the
   new standard). Autodetected for raw devices on Linux (no support for
   other OSes yet), and added a new configuration

       CONFIG proxy.config.cache.force_sector_size INT 4096

   This change invalidates the entire cache as well, since it's no longer
   compatible [TS-43].

  *) Added APIs to override the cacheablity of the response [TS-395].

  *) Add OSX support to 'trafficserver' script (author: Dan Mercer)
   [TS-210].

  *) Fix for (very) large buffers fed to the cache [TS-413].

  *) Forward transparency is available on Linux kernels with TPROXY
   [TS-291].

  *) Fix defaults / max for DNS retries [TS-424].

  *) Improvements for Perl admin module (author: Adam Faris) [TS-418].

  *) Problems with specifying separate config files for SSL certificates and
   keys [TS-405].

  *) Logging: Default settings for diagnostic logging [TS-55].

  *) Fixes to Debian layout (author: Igor Galić) [TS-415].

  *) Remove DNS proxy support [TS-422].

  *) rc/trafficserver start/stop quits with bogus status on success (author:
   Igor Galić) [TS-429].

  *) Increase default max in-flight DNS queries [TS-423].

  *) Update so the pristine URL will work for reverse and forward proxy.
    Also, clearing the url on transaction close (author: Wendy Huang)
    [TS-410].

  *) TS fails to use user ID with user name > 8 characters (author: Yakov
   Markovitch) [TS-420].

  *) Duplication of RAM cache hits and miss statistics (reading 2x) (author:
   John Plevyak) [TS-453].

Changes with Apache Traffic Server 2.1.2

  *) Improvements in resilience against DNS poisoning and forging of
   response packets [TS-425] and [CVE-2010-2952].

  *) Segmentation fault in INKError when error output is made both in error
   log and as debug messages (author: Yakov Markovitch) [TS-419].

  *) Debian layout for config.layout (author: Igor Galic) [TS-415].

  *) Eliminate extraneous stats thread [TS-411].

  *) CACHE_FRAG_TYPE is now not a power of 2 [TS-76].

  *) Remove unnecessary stats update [TS-390].

  *) Get basic features to compile with Intel CC [TS-400].

  *) More 64 bit issues, this time in the PluginVC code [TS-380].

  *) Add configure option to enable detailed logging [TS-392].

  *) Make sure to honor user settings for "dirs" (author: Theo Schlossnagle)
   [TS-399].

  *) Errors on failing to bind / listen on a specified port [TS-247].

  *) Exempt quick filter for 127.0.0.1 [TS-397].

  *) Cleanup after "layout changes" (author: Zhao Yongming) [TS-389].

  *) Fix remaining (non-API) INK64 etc. [TS-365].

  *) Segfault when using show:network [TS-109].

  *) Update all examples to use non-deprecated APIs [TS-266].

  *) Do some cleanup on Connection::fast_connect and
   Connection::bind_connect (author: Alan M. Carrol) [TS-320].

  *) Remove LLONG config option [Ts-364].

  *) Cleanup some proxy/mgmt2/tools [TS-16].

  *) Cleanup a little more of webui [TS-91].

  *) TCL missing [TS-326].

  *) logstats does not work with layout changes (author: Zhao Yongming)
   [TS-385].

  *) Convert bogus IOCORE_MachineFatal and IOCORE_ProcessFatal to Warning
    and MachineFatal respectively based on review of the code and related
    uses [TS-144].

  *) INKIOBufferReaderCopy, INKIOBufferWrite should take void * instead of
   char * [TS-67].

  *) Adds APIs for aio disk read and writes using the internal aio support
    in iocore (author: Wendy Huang) [TS-387].

  *) Solaris 10 (x86) 64-bit patch (author: Igor Brezac) [TS-388].

  *) Fix for 64-bit conversion [TS-385].

  *) Creating transaction specific 'to URL' in case of regex remap match
   [TS-384].

  *) Backing out m_capacity_host changes [TS-383]

  *) Solaris 10 port work.

Changes with Apache Traffic Server 2.1.1

  *) Allow SI decimal multipliers for numeric configuration parameters
    [TS-361].

  *) Standardize configure options by allowing to specify the location for
    any third-party library, and split library detection code into separate
    .m4 files [TS-345].

  *) Reorganization of the path layout system.  Add --enable-layout=LAYOUT
    configure option that can select layout from config.layout file
    [TS-280].

  *) HTTP state machine is now 64-bit "clean", allowing for caching and
   proxying documents larger than 2GB [TS-34].

  *) Fix for truncated Content-Type on TS-generated responses [TS-290].

  *) Performance improvements on cache for larger(ish) objects.

Changes with Apache Traffic Server 2.1.0

  *) Support for many more platforms, including FreeBSD, MacOSX and Solaris.

  *) Code cleanup to get the ATS software into a distributable shape. This
   means that certain things are missing, or not functional (intentionally).

  *) Support for larger Cache Partitions up to .5 PB (Petabytes), reducing
   seeks/write.

  *) Reduced Cache miss latency (sub millesecond).

  *) RAM Cache pluggability, new algorithm (CLFUS) and optional compression.

  *) Support for TCL v8.6 and later [TS-246].

  *) The cache is now 64-bit "clean".

Changes with Apache Traffic Server 2.0.1

  *) Port of CVE-2010-2952 for 2.0.x [TS-425].

  *) Backport part of TS-322 that deals with indexing arrays with char
   (author: Marcus Ruckert) [TS-334].

  *) Backport TS-336 to 2.0.x. Problems with make install DESTDIR=...

Changes with Apache Traffic Server 2.0.0

  *) Change SDK versioning schemes to 2.0 [TS-249).

  *) Minor additions to the SDK (see the docs for details).

  *) Support regexe_map rules in remap.config [TS-80]

Changes with Apache Traffic Server 2.0.0-alpha

  *) Code cleanup to get the ATS software into a distributable shape. This
   means that certain things are missing, or not functional (intentionally).

  *) Ports available for most Linux distros, including 64-bit.<|MERGE_RESOLUTION|>--- conflicted
+++ resolved
@@ -1,5 +1,7 @@
                                                          -*- coding: utf-8 -*-
 Changes with Apache Traffic Server 3.1.4
+  *) [TS-1143] Fixed edge case problems in IpMap.
+
   *) [TS-1114] Fix to lock vol for CacheVC::write_vector.
 
   *) [TS-857] Possibly related race in UnixNetVConnection::mainEvent
@@ -9,17 +11,11 @@
 
 
 Changes with Apache Traffic Server 3.1.3
-<<<<<<< HEAD
-  *) [TS-1143] Fixed edge case problems in IpMap.
+  *) [TS-1145] Additional clang build fixes. Author: Darrin Jewell.
+
+  *) [TS-1144] Fix out of tree builds. Author: Darrin Jewell.
 
   *) [TS-1138] Fixed off by one range error in IpMap.
-=======
-  *) [TS-1145] Additional clang build fixes. Author: Darrin Jewell.
-
-  *) [TS-1144] Fix out of tree builds. Author: Darrin Jewell.
-
-  *) [TS-1138] Fixed off by one range error in IpMap.s
->>>>>>> a75f807d
 
   *) [TS-462] Support TLS Server Name Indication (SNI)
 
